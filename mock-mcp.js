--- conflicted
+++ resolved
@@ -16,7 +16,6 @@
     });
     return;
   }
-<<<<<<< HEAD
   if (req.method === "POST" && req.url === "/query") {
     let body=""; req.on("data",c=>body+=c); req.on("end",()=>{
       res.writeHead(200,{"Content-Type":"application/json"});
@@ -43,42 +42,6 @@
         }
       }));
     }); return;
-=======
-  if (req.method === 'POST' && req.url === '/query') {
-    let body = '';
-    req.on('data', c => (body += c));
-    req.on('end', () => {
-      res.writeHead(200, { 'Content-Type': 'application/json' });
-      res.end(
-        JSON.stringify({
-          success: true,
-          data: [
-            {
-              id: 1,
-              name: 'John Doe',
-              email: 'john@example.com',
-              created_at: '2024-01-15'
-            },
-            {
-              id: 2,
-              name: 'Jane Smith',
-              email: 'jane@example.com',
-              created_at: '2024-01-20'
-            },
-            {
-              id: 3,
-              name: 'Bob Johnson',
-              email: 'bob@example.com',
-              created_at: '2024-01-25'
-            }
-          ],
-          query: '-- Mock SQL query',
-          executionTime: 45
-        })
-      );
-    });
-    return;
->>>>>>> cb3c221d
   }
   res.writeHead(404);
   res.end();
