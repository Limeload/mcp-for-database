<<<<<<< HEAD
import type { Metadata } from 'next';
=======
import type { Metadata, Viewport } from 'next';
>>>>>>> 8dce2508
import './globals.css';

export const metadata: Metadata = {
  title: 'MCP Database Console',
  description:
    'Natural language database query interface powered by MCP-DB Connector'
<<<<<<< HEAD
=======
};

export const viewport: Viewport = {
  width: 'device-width',
  initialScale: 1,
  maximumScale: 5,
  userScalable: true,
  themeColor: [
    { media: '(prefers-color-scheme: light)', color: '#ffffff' },
    { media: '(prefers-color-scheme: dark)', color: '#1f1f1f' }
  ]
>>>>>>> 8dce2508
};

/**
 * Root Layout Component
 * Provides the base layout for all pages including TailwindCSS styles
 */
export default function RootLayout({
  children
}: {
  children: React.ReactNode;
}) {
  return (
    <html lang="en">
      <body>{children}</body>
    </html>
  );
}<|MERGE_RESOLUTION|>--- conflicted
+++ resolved
@@ -1,16 +1,10 @@
-<<<<<<< HEAD
-import type { Metadata } from 'next';
-=======
 import type { Metadata, Viewport } from 'next';
->>>>>>> 8dce2508
 import './globals.css';
 
 export const metadata: Metadata = {
   title: 'MCP Database Console',
   description:
     'Natural language database query interface powered by MCP-DB Connector'
-<<<<<<< HEAD
-=======
 };
 
 export const viewport: Viewport = {
@@ -22,7 +16,6 @@
     { media: '(prefers-color-scheme: light)', color: '#ffffff' },
     { media: '(prefers-color-scheme: dark)', color: '#1f1f1f' }
   ]
->>>>>>> 8dce2508
 };
 
 /**
