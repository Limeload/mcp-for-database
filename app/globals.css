--- conflicted
+++ resolved
@@ -194,8 +194,6 @@
   box-shadow:
     0 20px 25px -5px rgba(0, 0, 0, 0.3),
     0 10px 10px -5px rgba(0, 0, 0, 0.2);
-<<<<<<< HEAD
-=======
 }
 
 /* Light mode styles for components */
@@ -372,7 +370,6 @@
 
 .light-mode .bg-orange-100 {
   background-color: #fed7aa !important;
->>>>>>> 8dce2508
 }
 
 .light-mode .text-orange-800 {
@@ -452,12 +449,9 @@
 }
 /* Dark mode specific enhancements */
 .dark-mode .shadow-xl-modern {
-<<<<<<< HEAD
   box-shadow:
     0 20px 25px -5px rgba(0, 0, 0, 0.3),
     0 10px 10px -5px rgba(0, 0, 0, 0.2);
-=======
-  box-shadow: 0 20px 25px -5px rgba(0, 0, 0, 0.3), 0 10px 10px -5px rgba(0, 0, 0, 0.2);
 }
 
 /* ========================================
@@ -638,5 +632,4 @@
     animation-iteration-count: 1 !important;
     transition-duration: 0.01ms !important;
   }
->>>>>>> 8dce2508
 }