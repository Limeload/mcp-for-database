--- conflicted
+++ resolved
@@ -454,8 +454,6 @@
   box-shadow:
     0 20px 25px -5px rgba(0, 0, 0, 0.3),
     0 10px 10px -5px rgba(0, 0, 0, 0.2);
-<<<<<<< HEAD
-=======
 }
 
 /* ========================================
@@ -636,5 +634,4 @@
     animation-iteration-count: 1 !important;
     transition-duration: 0.01ms !important;
   }
->>>>>>> cb3c221d
 }