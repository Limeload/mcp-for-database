--- conflicted
+++ resolved
@@ -1,23 +1,14 @@
 'use client';
 
-<<<<<<< HEAD
-import { useState, useEffect } from 'react';
-import {
-  DatabaseTarget,
-  DatabaseQueryResponse,
-  SchemaMetadata
-} from '@/app/types/database';
 import {
   exportToCSV,
   exportToJSON,
   copyToClipboard,
   ExportData
 } from '@/app/utils/exportUtils';
-=======
 import { useState, useEffect } from "react";
 import { DatabaseTarget, DatabaseQueryResponse, SchemaMetadata } from "@/app/types/database";
 import { queryTemplates, QueryTemplate } from "@/app/config/templates";
->>>>>>> 7b585dc8
 
 /**
  * DbConsole Component
@@ -80,16 +71,13 @@
   const [expandedTables, setExpandedTables] = useState<Set<number>>(new Set());
   const [schemaSearchTerm, setSchemaSearchTerm] = useState('');
 
-<<<<<<< HEAD
   // Export state
   const [copySuccess, setCopySuccess] = useState(false);
-=======
   // Typed diagnostics helper to safely render unknown diagnostics
   const currentDiag: Record<string, unknown> | undefined =
     connectionStatus && connectionStatus.diagnostics && typeof connectionStatus.diagnostics === 'object'
       ? (connectionStatus.diagnostics as Record<string, unknown>)
       : undefined;
->>>>>>> 7b585dc8
 
   // Load dark mode preference on mount
   useEffect(() => {
