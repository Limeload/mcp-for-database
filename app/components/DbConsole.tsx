'use client';
import React, { useRef, useState, useEffect } from "react";
import { useKeyboardShortcuts, Shortcut } from "../hooks/KeyBoardShortcuts";
import { createShortcuts } from "../config/shortcuts";
import ShortcutHelp from "./Shortcuthelp";
import { DatabaseTarget, DatabaseQueryResponse, SchemaMetadata } from "@/app/types/database";

import {
  exportToCSV,
  exportToJSON,
  copyToClipboard,
  ExportData
} from '@/app/utils/exportUtils';
import { useState, useEffect } from 'react';
import {
  DatabaseTarget,
  DatabaseQueryResponse,
  SchemaMetadata,
  QueryHistoryItem
} from '@/app/types/database';
import { queryTemplates, QueryTemplate } from '@/app/config/templates';

/**
 * DbConsole Component
 * A reusable component for database query interface
 * Features:
 * - Natural language prompt input
 * - Database target selection (SQLAlchemy, Snowflake, or SQLite)
 * - Query submission with loading states
 * - Results display in a styled table
 * - Error handling and user feedback
 * - Dark mode toggle functionality
 * - Schema viewing functionality
 */
// History item component
interface HistoryItemProps {
  item: QueryHistoryItem;
  runQueryFromHistory: (item: QueryHistoryItem) => void;
  removeHistoryItem: (id: string) => void;
}

function HistoryItem({
  item,
  runQueryFromHistory,
  removeHistoryItem
}: HistoryItemProps) {
  const [showDetails, setShowDetails] = useState(false);

  return (
    <div className="bg-gray-50 dark:bg-gray-750 border border-gray-200 dark:border-gray-600 rounded-lg p-4 hover:shadow-md transition-shadow duration-200">
      <div className="flex justify-between items-start mb-2">
        <div className="text-sm text-gray-500 dark:text-gray-400">
          {new Date(item.timestamp).toLocaleString()} • {item.target}
        </div>
        <div className="flex space-x-1">
          <button
            onClick={() => runQueryFromHistory(item)}
            className="p-1.5 text-blue-600 dark:text-blue-400 hover:bg-blue-50 dark:hover:bg-blue-900/30 rounded"
            title="Run query"
          >
            <svg
              className="w-5 h-5"
              fill="none"
              stroke="currentColor"
              viewBox="0 0 24 24"
            >
              <path
                strokeLinecap="round"
                strokeLinejoin="round"
                strokeWidth={2}
                d="M14.752 11.168l-3.197-2.132A1 1 0 0010 9.87v4.263a1 1 0 001.555.832l3.197-2.132a1 1 0 000-1.664z"
              />
              <path
                strokeLinecap="round"
                strokeLinejoin="round"
                strokeWidth={2}
                d="M21 12a9 9 0 11-18 0 9 9 0 0118 0z"
              />
            </svg>
          </button>
          <button
            onClick={() => removeHistoryItem(item.id)}
            className="p-1.5 text-red-500 hover:bg-red-50 dark:hover:bg-red-900/30 rounded"
            title="Remove from history"
          >
            <svg
              className="w-5 h-5"
              fill="none"
              stroke="currentColor"
              viewBox="0 0 24 24"
            >
              <path
                strokeLinecap="round"
                strokeLinejoin="round"
                strokeWidth={2}
                d="M19 7l-.867 12.142A2 2 0 0116.138 21H7.862a2 2 0 01-1.995-1.858L5 7m5 4v6m4-6v6m1-10V4a1 1 0 00-1-1h-4a1 1 0 00-1 1v3M4 7h16"
              />
            </svg>
          </button>
        </div>
      </div>

      <div className="font-medium text-gray-900 dark:text-gray-100 mb-2">
        {item.prompt}
      </div>

      {item.query && (
        <div className="mb-2">
          <div className="flex justify-between items-center mb-1">
            <div className="text-xs font-medium text-gray-700 dark:text-gray-300">
              SQL Query
            </div>
            <div className="flex space-x-2">
              <button
                onClick={async () => {
                  await navigator.clipboard.writeText(item.query || '');
                }}
                className="text-xs text-gray-600 dark:text-gray-400 hover:text-blue-600 dark:hover:text-blue-400"
                title="Copy SQL"
              >
                <svg
                  className="w-4 h-4"
                  fill="none"
                  stroke="currentColor"
                  viewBox="0 0 24 24"
                >
                  <path
                    strokeLinecap="round"
                    strokeLinejoin="round"
                    strokeWidth={2}
                    d="M8 5H6a2 2 0 00-2 2v12a2 2 0 002 2h10a2 2 0 002-2v-1M8 5a2 2 0 002 2h2a2 2 0 002-2M8 5a2 2 0 012-2h2a2 2 0 012 2m0 0h2a2 2 0 012 2v3m2 4H10m0 0l3-3m-3 3l3 3"
                  />
                </svg>
              </button>
              <button
                onClick={() => setShowDetails(!showDetails)}
                className="text-xs text-blue-600 dark:text-blue-400 hover:underline"
              >
                {showDetails ? 'Hide details' : 'Show full query'}
              </button>
            </div>
          </div>
          <div
            className={`text-xs bg-gray-100 dark:bg-gray-700 p-3 rounded-md font-mono whitespace-pre-wrap text-gray-600 dark:text-gray-300 ${showDetails ? '' : 'max-h-20 overflow-hidden'}`}
          >
            {item.query}
          </div>
        </div>
      )}

      {showDetails && item.result && item.result.length > 0 && (
        <div className="mt-3">
          <div className="text-xs font-medium text-gray-700 dark:text-gray-300 mb-1">
            Results ({item.result.length} rows)
          </div>
          <div className="bg-white dark:bg-gray-800 border border-gray-200 dark:border-gray-600 rounded-md overflow-x-auto max-h-40">
            <table className="min-w-full divide-y divide-gray-200 dark:divide-gray-700">
              <thead className="bg-gray-50 dark:bg-gray-700">
                <tr>
                  {Object.keys(item.result[0]).map((header, idx) => (
                    <th
                      key={idx}
                      className="px-3 py-2 text-left text-xs font-medium text-gray-500 dark:text-gray-300 uppercase tracking-wider"
                    >
                      {header}
                    </th>
                  ))}
                </tr>
              </thead>
              <tbody className="bg-white dark:bg-gray-800 divide-y divide-gray-200 dark:divide-gray-700">
                {item.result.slice(0, 5).map((row, rowIdx) => (
                  <tr key={rowIdx}>
                    {Object.values(row).map((cell, cellIdx) => (
                      <td
                        key={cellIdx}
                        className="px-3 py-2 whitespace-nowrap text-xs text-gray-900 dark:text-gray-100"
                      >
                        {String(cell)}
                      </td>
                    ))}
                  </tr>
                ))}
                {item.result.length > 5 && (
                  <tr>
                    <td
                      colSpan={Object.keys(item.result[0]).length}
                      className="px-3 py-2 text-xs text-gray-500 dark:text-gray-400 text-center"
                    >
                      + {item.result.length - 5} more rows
                    </td>
                  </tr>
                )}
              </tbody>
            </table>
          </div>
        </div>
      )}
    </div>
  );
}

export default function DbConsole() {
  const [prompt, setPrompt] = useState("");
  const [target, setTarget] = useState<DatabaseTarget>("sqlalchemy");
  const [prompt, setPrompt] = useState('');
  // Template selection state
  const [selectedTemplateId, setSelectedTemplateId] = useState<string>('');
  const [selectedTemplate, setSelectedTemplate] =
    useState<QueryTemplate | null>(null);
  // Placeholder values state
  const [placeholderValues, setPlaceholderValues] = useState<
    Record<string, string>
  >({});
  // Reset placeholder values when template changes
  useEffect(() => {
    if (selectedTemplate) {
      const initial: Record<string, string> = {};
      selectedTemplate.placeholders.forEach(ph => {
        initial[ph] = '';
      });
      setPlaceholderValues(initial);
    } else {
      setPlaceholderValues({});
    }
  }, [selectedTemplate]);
  // Update selected template when dropdown changes
  useEffect(() => {
    if (selectedTemplateId) {
      const found =
        queryTemplates.find(t => t.id === selectedTemplateId) || null;
      setSelectedTemplate(found);
    } else {
      setSelectedTemplate(null);
    }
  }, [selectedTemplateId]);
  const [target, setTarget] = useState<DatabaseTarget>('sqlalchemy');
  const [isLoading, setIsLoading] = useState(false);
  const [result, setResult] = useState<DatabaseQueryResponse | null>(null);
  const [error, setError] = useState<string | null>(null);
  const [theme, setTheme] = useState<'light' | 'dark'>('light');
  const [schema, setSchema] = useState<SchemaMetadata | null>(null);
  const [isLoadingSchema, setIsLoadingSchema] = useState(false);
  const [showSchema, setShowSchema] = useState(false);
  const [isTestingConnection, setIsTestingConnection] = useState(false);
  const [connectionStatus, setConnectionStatus] = useState<null | {
    success: boolean;
    message?: string;
    error?: string | { message?: string; code?: string; details?: string };
    diagnostics?: { [k: string]: unknown } | null;
  }>(null);

  // Schema view state for expand/collapse functionality
  const [expandedTables, setExpandedTables] = useState<Set<number>>(new Set());
  const [schemaSearchTerm, setSchemaSearchTerm] = useState('');

  const queryInputRef = useRef<HTMLTextAreaElement | null>(null);

  // Load dark mode preference on mount
  // Export state
  const [copySuccess, setCopySuccess] = useState(false);
  // Query history state
  const [queryHistory, setQueryHistory] = useState<QueryHistoryItem[]>([]);
  const [showHistory, setShowHistory] = useState(false);
  const [historySearchTerm, setHistorySearchTerm] = useState('');
  // Typed diagnostics helper to safely render unknown diagnostics
  const currentDiag: Record<string, unknown> | undefined =
    connectionStatus &&
    connectionStatus.diagnostics &&
    typeof connectionStatus.diagnostics === 'object'
      ? (connectionStatus.diagnostics as Record<string, unknown>)
      : undefined;

  // Apply theme to document body
  const applyTheme = (currentTheme: 'light' | 'dark') => {
    // Remove existing theme classes
    document.body.classList.remove('light-mode', 'dark-mode');
    if (currentTheme === 'light') {
      document.body.classList.add('light-mode');
    } else {
      document.body.classList.add('dark-mode');
    }
  };

  // Load theme preference on mount
  useEffect(() => {
    const savedTheme = localStorage.getItem('theme') as 'light' | 'dark' | null;
    const currentTheme: 'light' | 'dark' =
      savedTheme === 'dark' ? 'dark' : 'light';
    setTheme(currentTheme);
    applyTheme(currentTheme);
  }, []);

<<<<<<< HEAD
  // Load query history from localStorage on mount
  useEffect(() => {
    try {
      const savedHistory = localStorage.getItem('queryHistory');
      if (savedHistory) {
        setQueryHistory(JSON.parse(savedHistory));
      }
    } catch {
      // If there's an error parsing the stored history, start fresh
      setQueryHistory([]);
    }
  }, []);

=======
  // Toggle dark mode
  const toggleDarkModeLegacy = () => {
    const newDarkMode = !isDarkMode;
    setIsDarkMode(newDarkMode);
    document.body.classList.toggle('dark-mode', newDarkMode);
    localStorage.setItem('darkMode', newDarkMode.toString());
>>>>>>> d2697cf7
  // Toggle between light <-> dark
  const toggleTheme = () => {
    const nextTheme: 'light' | 'dark' = theme === 'light' ? 'dark' : 'light';
    setTheme(nextTheme);
    applyTheme(nextTheme);
    localStorage.setItem('theme', nextTheme);
  };

  /**
   * Handle form submission
   * Calls the API route to execute database query
   */
  const handleSubmit = async (e: React.FormEvent) => {
    e.preventDefault();

    if (!prompt.trim()) {
      setError('Please enter a prompt');
      return;
    }

    setIsLoading(true);
    setError(null);
    setResult(null);

    try {
      const response = await fetch('/api/db/query', {
        method: 'POST',
        headers: {
          'Content-Type': 'application/json'
        },
        body: JSON.stringify({
          prompt: prompt.trim(),
          target
        })
      });

      const data = await response.json();

      if (data.status === 'success') {
        const queryResult = {
          success: true,
          data: data.data,
          query: data.metadata?.query,
          executionTime: data.metadata?.executionTime
        };
        setResult(queryResult);

        // Save to query history
        const historyItem: QueryHistoryItem = {
          id: crypto.randomUUID ? crypto.randomUUID() : Date.now().toString(),
          prompt: prompt.trim(),
          target,
          query: data.metadata?.query,
          executionTime: data.metadata?.executionTime,
          timestamp: Date.now(),
          result: data.data
        };

        const updatedHistory = [historyItem, ...queryHistory].slice(0, 50); // Keep most recent 50 queries
        setQueryHistory(updatedHistory);
        localStorage.setItem('queryHistory', JSON.stringify(updatedHistory));
      } else {
        setError(data.error?.message || 'An error occurred');
      }
    } catch (err) {
      setError(err instanceof Error ? err.message : 'Network error occurred');
    } finally {
      setIsLoading(false);
    }
  };

  /**
   * Handle schema fetching
   * Calls the API route to fetch database schema metadata
   */
  const handleFetchSchema = async () => {
    setIsLoadingSchema(true);
    setError(null);

    try {
      const response = await fetch(`/api/schema?target=${target}`, {
        method: 'GET',
        headers: {
          'Content-Type': 'application/json'
        }
      });

      const data = await response.json();

      if (data.status === 'success') {
        setSchema(data.data);
        setShowSchema(true);
        // Expand all tables by default
        setExpandedTables(
          new Set(data.data.tables.map((_: unknown, index: number) => index))
        );
      } else {
        setError(data.error?.message || 'Failed to fetch schema');
      }
    } catch (err) {
      setError(err instanceof Error ? err.message : 'Network error occurred');
    } finally {
      setIsLoadingSchema(false);
    }
  };

  /**
   * Toggle table expansion
   */
  const toggleTableExpansion = (tableIndex: number) => {
    const newExpanded = new Set(expandedTables);
    if (newExpanded.has(tableIndex)) {
      newExpanded.delete(tableIndex);
    } else {
      newExpanded.add(tableIndex);
    }
    setExpandedTables(newExpanded);
  };

  /**
   * Toggle all tables expansion
   */
  const toggleAllTablesExpansion = () => {
    if (expandedTables.size === schema?.tables.length) {
      setExpandedTables(new Set());
    } else {
      setExpandedTables(new Set(schema?.tables.map((_, index) => index) || []));
    }
  };

  /**
   * Filter tables based on search term
   */
  const getFilteredTables = () => {
    if (!schema || !schemaSearchTerm.trim()) return schema?.tables || [];

    const searchLower = schemaSearchTerm.toLowerCase();
    return schema.tables.filter(
      table =>
        table.name.toLowerCase().includes(searchLower) ||
        table.schema.toLowerCase().includes(searchLower) ||
        table.description?.toLowerCase().includes(searchLower) ||
        table.columns.some(col => col.name.toLowerCase().includes(searchLower))
    );
  };

  /**
   * Handle export to CSV
   */
  const handleExportCSV = () => {
    if (!result?.data || result.data.length === 0) return;

    try {
      const exportData: ExportData = {
        data: result.data,
        query: result.query,
        executionTime: result.executionTime
      };
      const timestamp = new Date().toISOString().split('T')[0];
      exportToCSV(exportData, `query-results-${timestamp}.csv`);
    } catch (error) {
      setError(error instanceof Error ? error.message : 'Export failed');
    }
  };

  /**
   * Handle export to JSON
   */
  const handleExportJSON = () => {
    if (!result?.data || result.data.length === 0) return;

    try {
      const exportData: ExportData = {
        data: result.data,
        query: result.query,
        executionTime: result.executionTime
      };
      const timestamp = new Date().toISOString().split('T')[0];
      exportToJSON(exportData, `query-results-${timestamp}.json`);
    } catch (error) {
      setError(error instanceof Error ? error.message : 'Export failed');
    }
  };

  /**
   * Handle copy to clipboard
   */
  const handleCopyToClipboard = async () => {
    if (!result?.data || result.data.length === 0) return;

    try {
      const exportData: ExportData = {
        data: result.data,
        query: result.query,
        executionTime: result.executionTime
      };
      const success = await copyToClipboard(exportData);
      if (success) {
        setCopySuccess(true);
        setTimeout(() => setCopySuccess(false), 2000);
      } else {
        setError('Failed to copy to clipboard');
      }
    } catch (error) {
      setError(error instanceof Error ? error.message : 'Copy failed');
    }
  };

  // We're now using the browser's clipboard API directly in the HistoryItem component
  // so we don't need this function anymore

  /**
   * Handle running a query from history
   */
  const runQueryFromHistory = (historyItem: QueryHistoryItem) => {
    setPrompt(historyItem.prompt);
    setTarget(historyItem.target);
    // Use setTimeout to ensure the form is updated before submission
    setTimeout(() => {
      const form = document.getElementById('query-form') as HTMLFormElement;
      if (form) {
        form.dispatchEvent(new Event('submit', { cancelable: true }));
      }
    }, 0);
  };

  /**
   * Clear all query history
   */
  const clearAllHistory = () => {
    setQueryHistory([]);
    localStorage.removeItem('queryHistory');
  };

  /**
   * Remove a single history item
   */
  const removeHistoryItem = (id: string) => {
    const updatedHistory = queryHistory.filter(item => item.id !== id);
    setQueryHistory(updatedHistory);
    localStorage.setItem('queryHistory', JSON.stringify(updatedHistory));
  };

  /**
   * Filter history items based on search term
   */
  const filteredHistory = historySearchTerm
    ? queryHistory.filter(
        item =>
          item.prompt.toLowerCase().includes(historySearchTerm.toLowerCase()) ||
          item.query?.toLowerCase().includes(historySearchTerm.toLowerCase())
      )
    : queryHistory;

  /**
   * Render schema tables in a modern, structured format with hide/show functionality
   */
  const renderSchema = () => {
    if (!schema) return null;

    const filteredTables = getFilteredTables();
    const allExpanded = expandedTables.size === filteredTables.length;

    return (
      <div className="mt-8 space-y-6">
        {/* Schema Header */}
        <div className="bg-gradient-to-r from-indigo-50 via-purple-50 to-blue-50 dark:from-gray-800 dark:via-gray-700 dark:to-gray-800 rounded-2xl p-6 border border-indigo-200 dark:border-gray-600 shadow-lg">
          <div className="mb-6">
            <div className="flex items-center space-x-3">
              <div className="w-12 h-12 bg-gradient-to-r from-indigo-500 to-purple-600 rounded-xl flex items-center justify-center">
                <svg
                  className="w-6 h-6 text-white"
                  fill="none"
                  stroke="currentColor"
                  viewBox="0 0 24 24"
                >
                  <path
                    strokeLinecap="round"
                    strokeLinejoin="round"
                    strokeWidth={2}
                    d="M4 7v10c0 2.21 1.79 4 4 4h8c2.21 0 4-1.79 4-4V7c0-2.21-1.79-4-4-4H8c-2.21 0-4 1.79-4 4z"
                  />
                  <path
                    strokeLinecap="round"
                    strokeLinejoin="round"
                    strokeWidth={2}
                    d="M9 9h6v6H9z"
                  />
                </svg>
              </div>
              <div>
                <h3 className="text-2xl font-bold text-gray-900 dark:text-white">
                  Database Schema
                </h3>
                <p className="text-lg text-indigo-700 dark:text-indigo-300 font-medium">
                  {target.toUpperCase()}
                </p>
              </div>
            </div>
          </div>

          {/* Schema Stats */}
          <div className="grid grid-cols-1 sm:grid-cols-3 gap-3 sm:gap-4 mb-4 sm:mb-6">
            <div className="bg-gradient-to-br from-blue-500 to-blue-600 p-4 rounded-xl text-white shadow-lg">
              <div className="flex items-center justify-between">
                <div>
                  <div className="text-sm opacity-90">Total Tables</div>
                  <div className="text-2xl font-bold">{schema.totalTables}</div>
                </div>
                <svg
                  className="w-8 h-8 opacity-80"
                  fill="currentColor"
                  viewBox="0 0 20 20"
                >
                  <path d="M3 4a1 1 0 011-1h12a1 1 0 011 1v2a1 1 0 01-1 1H4a1 1 0 01-1-1V4zM3 10a1 1 0 011-1h6a1 1 0 011 1v6a1 1 0 01-1 1H4a1 1 0 01-1-1v-6zM14 9a1 1 0 00-1 1v6a1 1 0 001 1h2a1 1 0 001-1v-6a1 1 0 00-1-1h-2z" />
                </svg>
              </div>
            </div>
            <div className="bg-gradient-to-br from-green-500 to-green-600 p-4 rounded-xl text-white shadow-lg">
              <div className="flex items-center justify-between">
                <div>
                  <div className="text-sm opacity-90">Total Columns</div>
                  <div className="text-2xl font-bold">
                    {schema.totalColumns}
                  </div>
                </div>
                <svg
                  className="w-8 h-8 opacity-80"
                  fill="currentColor"
                  viewBox="0 0 20 20"
                >
                  <path
                    fillRule="evenodd"
                    d="M3 4a1 1 0 011-1h12a1 1 0 011 1v2a1 1 0 01-1 1H4a1 1 0 01-1-1V4zm0 4a1 1 0 011-1h6a1 1 0 011 1v6a1 1 0 01-1 1H4a1 1 0 01-1-1V8zm8 0a1 1 0 011-1h4a1 1 0 011 1v2a1 1 0 01-1 1h-4a1 1 0 01-1-1V8zm0 4a1 1 0 011-1h4a1 1 0 011 1v2a1 1 0 01-1 1h-4a1 1 0 01-1-1v-2z"
                    clipRule="evenodd"
                  />
                </svg>
              </div>
            </div>
            <div className="bg-gradient-to-br from-purple-500 to-purple-600 p-4 rounded-xl text-white shadow-lg">
              <div className="flex items-center justify-between">
                <div>
                  <div className="text-sm opacity-90">Schemas</div>
                  <div className="text-2xl font-bold">
                    {schema.schemas.length}
                  </div>
                </div>
                <svg
                  className="w-8 h-8 opacity-80"
                  fill="currentColor"
                  viewBox="0 0 20 20"
                >
                  <path
                    fillRule="evenodd"
                    d="M3 6a3 3 0 013-3h10a1 1 0 01.8 1.6L14.25 8l2.55 3.4A1 1 0 0116 13H6a1 1 0 00-1 1v3a1 1 0 11-2 0V6z"
                    clipRule="evenodd"
                  />
                </svg>
              </div>
            </div>
          </div>

          {/* Search and Control Bar */}
          <div className="bg-white dark:bg-gray-700 rounded-xl p-3 sm:p-4 border border-gray-200 dark:border-gray-600">
            <div className="flex flex-col sm:flex-row gap-3 sm:gap-4 items-stretch sm:items-center">
              <div className="relative flex-1">
                <div className="absolute inset-y-0 left-0 pl-3 flex items-center pointer-events-none">
                  <svg
                    className="h-5 w-5 text-gray-400 dark:text-gray-500"
                    fill="none"
                    stroke="currentColor"
                    viewBox="0 0 24 24"
                  >
                    <path
                      strokeLinecap="round"
                      strokeLinejoin="round"
                      strokeWidth={2}
                      d="M21 21l-6-6m2-5a7 7 0 11-14 0 7 7 0 0114 0z"
                    />
                  </svg>
                </div>
                <input
                  type="text"
                  placeholder="Search tables, columns, schemas..."
                  value={schemaSearchTerm}
                  onChange={e => setSchemaSearchTerm(e.target.value)}
                  className="block w-full pl-10 pr-3 py-2 border border-gray-300 dark:border-gray-600 rounded-lg leading-5 bg-white dark:bg-gray-600 text-gray-900 dark:text-gray-100 placeholder-gray-500 dark:placeholder-gray-400 focus:outline-none focus:ring-2 focus:ring-indigo-500 focus:border-indigo-500 transition-colors duration-200"
                />
              </div>
              <div className="flex flex-wrap gap-2 w-full sm:w-auto">
                <button
                  onClick={toggleAllTablesExpansion}
                  className="flex items-center justify-center px-3 sm:px-4 py-2 text-sm font-medium text-gray-700 dark:text-gray-300 bg-white dark:bg-gray-600 border border-gray-300 dark:border-gray-500 rounded-lg hover:bg-gray-50 dark:hover:bg-gray-500 transition-colors duration-200 min-h-[44px] touch-manipulation flex-1 sm:flex-initial"
                >
                  <svg
                    className="w-4 h-4 mr-2"
                    fill="none"
                    stroke="currentColor"
                    viewBox="0 0 24 24"
                  >
                    <path
                      strokeLinecap="round"
                      strokeLinejoin="round"
                      strokeWidth={2}
                      d={allExpanded ? 'M19 9l-7 7-7-7' : 'M5 15l7-7 7 7'}
                    />
                  </svg>
                  {allExpanded ? 'Collapse All' : 'Expand All'}
                </button>
                <div className="flex items-center px-3 py-2 text-sm text-gray-500 dark:text-gray-400 bg-gray-50 dark:bg-gray-600 rounded-lg">
                  {filteredTables.length}{' '}
                  {filteredTables.length === 1 ? 'table' : 'tables'}
                </div>
              </div>
            </div>
          </div>
        </div>

        {/* Tables List */}
        <div className="space-y-4">
          {filteredTables.length === 0 ? (
            <div className="text-center py-12 bg-white dark:bg-gray-700 rounded-2xl border-2 border-dashed border-gray-300 dark:border-gray-600">
              <svg
                className="mx-auto h-12 w-12 text-gray-400 dark:text-gray-500 mb-4"
                fill="none"
                stroke="currentColor"
                viewBox="0 0 24 24"
              >
                <path
                  strokeLinecap="round"
                  strokeLinejoin="round"
                  strokeWidth={2}
                  d="M9 12h6m-6 4h6m2 5H7a2 2 0 01-2-2V5a2 2 0 012-2h5.586a1 1 0 01.707.293l5.414 5.414a1 1 0 01.293.707V19a2 2 0 01-2 2z"
                />
              </svg>
              <h3 className="text-lg font-medium text-gray-900 dark:text-gray-100 mb-2">
                No Tables Found
              </h3>
              <p className="text-gray-500 dark:text-gray-400">
                Try adjusting your search criteria
              </p>
            </div>
          ) : (
            filteredTables.map(table => {
              const originalIndex = schema.tables.findIndex(
                t => t.name === table.name && t.schema === table.schema
              );
              const isExpanded = expandedTables.has(originalIndex);

              return (
                <div
                  key={originalIndex}
                  className="bg-white dark:bg-gray-700 rounded-2xl border border-gray-200 dark:border-gray-600 shadow-lg overflow-hidden transition-all duration-200 hover:shadow-xl"
                >
                  {/* Table Header */}
                  <div className="bg-gradient-to-r from-gray-50 to-gray-100 dark:from-gray-600 dark:to-gray-700 px-6 py-4 border-b border-gray-200 dark:border-gray-600">
                    <div className="flex items-center justify-between">
                      <div className="flex items-center space-x-3">
                        <button
                          onClick={() => toggleTableExpansion(originalIndex)}
                          className="group p-2 rounded-lg bg-white dark:bg-gray-600 hover:bg-gray-50 dark:hover:bg-gray-500 transition-all duration-200 hover:scale-105 shadow-sm"
                        >
                          <svg
                            className={`w-5 h-5 text-gray-600 dark:text-gray-300 group-hover:text-indigo-600 dark:group-hover:text-indigo-400 transition-transform duration-200 ${isExpanded ? 'rotate-180' : 'rotate-0'}`}
                            fill="none"
                            stroke="currentColor"
                            viewBox="0 0 24 24"
                          >
                            <path
                              strokeLinecap="round"
                              strokeLinejoin="round"
                              strokeWidth={2}
                              d="M19 9l-7 7-7-7"
                            />
                          </svg>
                        </button>
                        <div>
                          <h4 className="text-xl font-bold text-gray-900 dark:text-gray-100">
                            {table.schema}.{table.name}
                          </h4>
                          {table.description && (
                            <p className="text-sm text-gray-600 dark:text-gray-400 mt-1">
                              {table.description}
                            </p>
                          )}
                        </div>
                      </div>
                      <div className="flex items-center space-x-3">
                        <span
                          className={`px-3 py-1 rounded-full text-xs font-medium ${table.type === 'table' ? 'bg-green-100 dark:bg-green-900 text-green-800 dark:text-green-200' : 'bg-blue-100 dark:bg-blue-900 text-blue-800 dark:text-blue-200'}`}
                        >
                          {table.type.toUpperCase()}
                        </span>
                        {table.rowCount && (
                          <span className="bg-indigo-100 dark:bg-indigo-900 text-indigo-800 dark:text-indigo-200 px-3 py-1 rounded-full text-xs font-medium">
                            {table.rowCount.toLocaleString()} rows
                          </span>
                        )}
                        <span className="bg-gray-100 dark:bg-gray-600 text-gray-700 dark:text-gray-300 px-3 py-1 rounded-full text-xs font-medium">
                          {table.columns.length} columns
                        </span>
                      </div>
                    </div>
                  </div>

                  {/* Table Content */}
                  {isExpanded && (
                    <div className="animate-fade-in">
                      <div className="px-6 py-4">
                        <div className="overflow-x-auto">
                          <table className="min-w-full">
                            <thead>
                              <tr className="border-b border-gray-200 dark:border-gray-600">
                                <th className="text-left py-3 px-4 font-semibold text-gray-800 dark:text-gray-200">
                                  Column
                                </th>
                                <th className="text-left py-3 px-4 font-semibold text-gray-800 dark:text-gray-200">
                                  Type
                                </th>
                                <th className="text-left py-3 px-4 font-semibold text-gray-800 dark:text-gray-200">
                                  Constraints
                                </th>
                              </tr>
                            </thead>
                            <tbody className="divide-y divide-gray-100 dark:divide-gray-700">
                              {table.columns.map((column, colIndex) => (
                                <tr
                                  key={colIndex}
                                  className="hover:bg-gray-50 dark:hover:bg-gray-600 transition-colors duration-150"
                                >
                                  <td className="py-3 px-4">
                                    <div className="flex items-center space-x-3">
                                      <span className="font-mono text-gray-900 dark:text-gray-100 font-medium">
                                        {column.name}
                                      </span>
                                      {column.isPrimaryKey && (
                                        <span className="bg-yellow-100 dark:bg-yellow-900 text-yellow-800 dark:text-yellow-200 px-2 py-1 rounded-md text-xs font-semibold">
                                          PK
                                        </span>
                                      )}
                                      {column.isForeignKey && (
                                        <span className="bg-orange-100 dark:bg-orange-900 text-orange-800 dark:text-orange-200 px-2 py-1 rounded-md text-xs font-semibold">
                                          FK
                                        </span>
                                      )}
                                    </div>
                                  </td>
                                  <td className="py-3 px-4">
                                    <span className="font-mono text-sm text-blue-700 dark:text-blue-300 bg-blue-50 dark:bg-blue-900/30 px-2 py-1 rounded-md">
                                      {column.dataType}
                                      {column.maxLength &&
                                        `(${column.maxLength})`}
                                      {column.precision &&
                                        column.scale !== undefined &&
                                        `(${column.precision},${column.scale})`}
                                    </span>
                                  </td>
                                  <td className="py-3 px-4">
                                    <div className="flex flex-wrap gap-1">
                                      {!column.isNullable && (
                                        <span className="bg-red-100 dark:bg-red-900 text-red-800 dark:text-red-200 px-2 py-1 rounded-md text-xs font-medium">
                                          NOT NULL
                                        </span>
                                      )}
                                      {column.defaultValue && (
                                        <span className="bg-gray-100 dark:bg-gray-600 text-gray-700 dark:text-gray-300 px-2 py-1 rounded-md text-xs font-medium">
                                          DEFAULT
                                        </span>
                                      )}
                                      {column.constraints.map(
                                        (constraint, constraintIndex) => (
                                          <span
                                            key={constraintIndex}
                                            className="bg-purple-100 dark:bg-purple-900 text-purple-800 dark:text-purple-200 px-2 py-1 rounded-md text-xs font-medium"
                                          >
                                            {constraint}
                                          </span>
                                        )
                                      )}
                                    </div>
                                  </td>
                                </tr>
                              ))}
                            </tbody>
                          </table>
                        </div>

                        {/* Indexes */}
                        {table.indexes.length > 0 && (
                          <div className="mt-6 pt-4 border-t border-gray-200 dark:border-gray-600">
                            <h5 className="text-lg font-semibold text-gray-800 dark:text-gray-200 mb-3 flex items-center">
                              <svg
                                className="w-5 h-5 mr-2 text-indigo-600 dark:text-indigo-400"
                                fill="none"
                                stroke="currentColor"
                                viewBox="0 0 24 24"
                              >
                                <path
                                  strokeLinecap="round"
                                  strokeLinejoin="round"
                                  strokeWidth={2}
                                  d="M9 19v 6a2 2 0 002 2h6a2 2 0 002 2v6m0 0V9a2 2 0 012 2h2a2 2 0 012 2v10m-6 0a2 2 0 002 2h2a2 2 0 002 2-2m0 0V5a2 2 0 012-2h2a2 2 0 012 2v14a2 2 0 01-2 2h-2a2 2 0 01-2-2z"
                                />
                              </svg>
                              Indexes ({table.indexes.length})
                            </h5>
                            <div className="space-y-2">
                              {table.indexes.map((index, indexIndex) => (
                                <div
                                  key={indexIndex}
                                  className="bg-indigo-50 dark:bg-indigo-900/30 border border-indigo-200 dark:border-indigo-700 rounded-lg p-3"
                                >
                                  <div className="flex items-center justify-between">
                                    <span className="font-mono text-sm font-medium text-indigo-800 dark:text-indigo-200">
                                      {index.name}
                                    </span>
                                    <div className="flex items-center space-x-2">
                                      <span className="text-xs text-indigo-600 dark:text-indigo-400">
                                        {index.columns.join(', ')}
                                      </span>
                                      {index.isUnique && (
                                        <span className="bg-indigo-100 dark:bg-indigo-900 text-indigo-800 dark:text-indigo-200 px-2 py-1 rounded-md text-xs font-semibold">
                                          UNIQUE
                                        </span>
                                      )}
                                      <span className="bg-gray-100 dark:bg-gray-600 text-gray-700 dark:text-gray-300 px-2 py-1 rounded-md text-xs">
                                        {index.type}
                                      </span>
                                    </div>
                                  </div>
                                </div>
                              ))}
                            </div>
                          </div>
                        )}
                      </div>
                    </div>
                  )}
                </div>
              );
            })
          )}
        </div>

        {/* Relationships */}
        {schema.relationships.length > 0 && (
          <div className="bg-white dark:bg-gray-700 rounded-2xl border border-gray-200 dark:border-gray-600 shadow-lg p-6">
            <h4 className="text-xl font-bold text-gray-900 dark:text-gray-100 mb-4 flex items-center">
              <svg
                className="w-6 h-6 mr-3 text-purple-600 dark:text-purple-400"
                fill="none"
                stroke="currentColor"
                viewBox="0 0 24 24"
              >
                <path
                  strokeLinecap="round"
                  strokeLinejoin="round"
                  strokeWidth={2}
                  d="M13.828 10.172a4 4 0 00-5.656 0l-4 4a4 4 0 105.656 5.656l1.102-1.102m-.758-4.899a4 4 0 005.656 0l4-4a4 4 0 00-5.656-5.656l-1.1 1.1"
                />
              </svg>
              Database Relationships ({schema.relationships.length})
            </h4>
            <div className="space-y-3">
              {schema.relationships.map((rel, index) => (
                <div
                  key={index}
                  className="bg-gradient-to-r from-purple-50 to-indigo-50 dark:from-purple-900/20 dark:to-indigo-900/20 border border-purple-200 dark:border-purple-700 rounded-xl p-4"
                >
                  <div className="flex items-center justify-between">
                    <div className="flex items-center space-x-4">
                      <div className="text-center">
                        <div className="font-mono text-sm font-semibold text-purple-800 dark:text-purple-200">
                          {rel.fromTable}
                        </div>
                        <div className="text-xs text-purple-600 dark:text-purple-400">
                          {rel.fromColumns.join(', ')}
                        </div>
                      </div>
                      <svg
                        className="w-6 h-6 text-purple-600 dark:text-purple-400"
                        fill="none"
                        stroke="currentColor"
                        viewBox="0 0 24 24"
                      >
                        <path
                          strokeLinecap="round"
                          strokeLinejoin="round"
                          strokeWidth={2}
                          d="M17 8l4 4m0 0l-4 4m4-4H3"
                        />
                      </svg>
                      <div className="text-center">
                        <div className="font-mono text-sm font-semibold text-purple-800 dark:text-purple-200">
                          {rel.toTable}
                        </div>
                        <div className="text-xs text-purple-600 dark:text-purple-400">
                          {rel.toColumns.join(', ')}
                        </div>
                      </div>
                    </div>
                    <span className="bg-purple-100 dark:bg-purple-900 text-purple-800 dark:text-purple-200 px-3 py-1 rounded-lg text-sm font-semibold">
                      {rel.type
                        .replace('-', ' ')
                        .replace(/\b\w/g, l => l.toUpperCase())}
                    </span>
                  </div>
                  {rel.constraintName && (
                    <div className="mt-2 text-xs text-purple-600 dark:text-purple-400 font-mono bg-purple-100/50 dark:bg-purple-900/30 px-2 py-1 rounded">
                      Constraint: {rel.constraintName}
                    </div>
                  )}
                </div>
              ))}
            </div>
          </div>
        )}

        {/* Schema Footer */}
        <div className="bg-gray-50 dark:bg-gray-800 rounded-2xl p-4 border border-gray-200 dark:border-gray-600">
          <div className="flex items-center justify-between text-sm text-gray-600 dark:text-gray-400">
            <div>
              Schema version:{' '}
              <span className="font-mono font-semibold">{schema.version}</span>
            </div>
            <div>
              Last updated:{' '}
              <span className="font-mono">
                {new Date(schema.lastUpdated).toLocaleString()}
              </span>
            </div>
          </div>
        </div>
      </div>
    );
  };

  /**
   * Render table headers from the first row of data
   */
  const renderTableHeaders = (data: Record<string, unknown>[]) => {
    if (!data || data.length === 0) return null;

    const firstRow = data[0];
    const headers = Object.keys(firstRow);

    return (
      <thead className="bg-gray-50 dark:bg-gray-700">
        <tr>
          {headers.map((header, index) => (
            <th
              key={index}
              className="px-6 py-3 text-left text-xs font-medium text-gray-500 dark:text-gray-300 uppercase tracking-wider"
            >
              {header}
            </th>
          ))}
        </tr>
      </thead>
    );
  };

  /**
   * Render table rows with data
   */
  const renderTableRows = (data: Record<string, unknown>[]) => {
    if (!data || data.length === 0) return null;

    return (
      <tbody className="bg-white dark:bg-gray-800 divide-y divide-gray-200 dark:divide-gray-700">
        {data.map((row, rowIndex) => (
          <tr
            key={rowIndex}
            className={
              rowIndex % 2 === 0
                ? 'bg-white dark:bg-gray-800'
                : 'bg-gray-50 dark:bg-gray-700'
            }
          >
            {Object.values(row).map((value, cellIndex) => (
              <td
                key={cellIndex}
                className="px-6 py-4 whitespace-nowrap text-sm text-gray-900 dark:text-gray-100"
              >
                {String(value)}
              </td>
            ))}
          </tr>
        ))}
      </tbody>
    );
  };

  // Concrete behaviors used by shortcuts
  const executeQuery = async () => {
    const q = prompt.trim();
    if (!q) return;
    setIsLoading(true);
    setError(null);
    try {
      const res = await fetch("/api/db/query", {
        method: "POST",
        headers: { "Content-Type": "application/json" },
        body: JSON.stringify({ prompt: q, target }),
      });
      if (!res.ok) throw new Error(`Request failed: ${res.status}`);
      const data = await res.json();
      setResult(data);
    } catch (err: any) {
      setError(err?.message ?? "Unknown error");
    } finally {
      setIsLoading(false);
    }
  };

  const clearForm = () => {
    setPrompt("");
    setError(null);
    setResult(null);
    queryInputRef.current?.focus();
  };

  const focusInput = () => {
    queryInputRef.current?.focus();
  };

  const toggleDarkMode = () => {
    const next = !isDarkMode;
    setIsDarkMode(next);

    // Tailwind with darkMode: 'class' expects the 'dark' class on <html>
    document.documentElement.classList.toggle("dark", next);

    // also toggle on body to support any non-tailwind global rules
    document.body.classList.toggle("dark", next);

    try {
      localStorage.setItem("darkMode", next ? "1" : "0");
    } catch {}
  };

  useEffect(() => {
    // restore preference on mount
    try {
      const pref = localStorage.getItem("darkMode");
      const shouldDark = pref === "1";
      setIsDarkMode(shouldDark);
      document.documentElement.classList.toggle("dark", shouldDark);
      document.body.classList.toggle("dark", shouldDark);
    } catch {}
  }, []);

  const exportResults = () => {
    if (!result || !Array.isArray((result as any).data)) return;
    const rows = (result as any).data as Record<string, any>[];
    const csv = convertToCSV(rows);
    downloadCSV(csv, "query-results.csv");
  };

  // Create shortcuts using handlers defined above
  const shortcuts = createShortcuts({
    executeQuery,
    clearForm,
    focusInput,
    toggleDarkMode,
    exportResults,
  });

  // Register global keyboard shortcuts
  useKeyboardShortcuts(shortcuts);

  // Example: restore dark mode preference on mount
  useEffect(() => {
    try {
      const pref = localStorage.getItem("darkMode");
      if (pref === "1") {
        setIsDarkMode(true);
        document.documentElement.classList.add("dark");
      }
    } catch {}
  }, []);

  return (
    <>
      {/* Theme Toggle Button - Mobile Optimized */}
      <button
        onClick={toggleTheme}
        className="fixed top-4 right-4 sm:top-6 sm:right-6 z-50 p-3 sm:p-3 rounded-full bg-white dark:bg-gray-800 shadow-lg border border-gray-200 dark:border-gray-700 hover:shadow-xl transition-all duration-300 hover:scale-105 min-w-[44px] min-h-[44px] flex items-center justify-center"
        aria-label={`Current theme: ${theme}. Click to toggle`}
        title={`Current: ${theme === 'light' ? 'Light' : 'Dark'} mode`}
      >
        {theme === 'light' ? (
          // Light mode icon (sun)
          <svg
            className="w-5 h-5 text-yellow-500"
            fill="currentColor"
            viewBox="0 0 20 20"
          >
            <path
              fillRule="evenodd"
              d="M10 2a1 1 0 011 1v1a1 1 0 11-2 0V3a1 1 0 011-1zm4 8a4 4 0 11-8 0 4 4 0 018 0zm-.464 4.95l.707.707a1 1 0 001.414-1.414l-.707-.707a1 1 0 00-1.414 1.414zm2.12-10.607a1 1 0 010 1.414l-.706.707a1 1 0 11-1.414-1.414l.707-.707a1 1 0 011.414 0zM17 11a1 1 0 100-2h-1a1 1 0 100 2h1zm-7 4a1 1 0 011 1v1a1 1 0 11-2 0v-1a1 1 0 011-1zM5.05 6.464A1 1 0 106.465 5.05l-.708-.707a1 1 0 00-1.414 1.414l.707.707zm1.414 8.486l-.707.707a1 1 0 01-1.414-1.414l.707-.707a1 1 0 011.414 1.414zM4 11a1 1 0 100-2H3a1 1 0 000 2h1z"
              clipRule="evenodd"
            />
          </svg>
        ) : (
          // Dark mode icon (moon)
          <svg
            className="w-5 h-5 text-blue-400"
            fill="currentColor"
            viewBox="0 0 20 20"
          >
            <path d="M17.293 13.293A8 8 0 016.707 2.707a8.001 8.001 0 1010.586 10.586z" />
          </svg>
        )}
      </button>

      <div className="max-w-7xl mx-auto p-4 sm:p-6 lg:p-8">
        <div className="bg-white dark:bg-gray-800 shadow-2xl rounded-lg sm:rounded-2xl border border-gray-100 dark:border-gray-700 overflow-hidden">
          {/* Header */}
          <div className="px-4 sm:px-6 lg:px-8 py-4 sm:py-6 bg-gradient-to-r from-blue-50 to-indigo-50 dark:from-gray-800 dark:to-gray-700 border-b border-gray-200 dark:border-gray-600">
            <div className="flex flex-col sm:flex-row items-start sm:items-center mb-4">
              <div className="flex-shrink-0">
                <svg className="h-8 w-8 text-blue-600 dark:text-blue-400" fill="none" stroke="currentColor" viewBox="0 0 24 24">
                  <path strokeLinecap="round" strokeLinejoin="round" strokeWidth={2} d="M8 9l3 3-3 3m5 0h3M5 20h14a2 2 0 002-2V6a2 2 0 00-2-2H5a2 2 0 00-2 2v12a2 2 0 01-2 2z" />
                <svg
                  className="h-6 w-6 sm:h-8 sm:w-8 text-blue-600 dark:text-blue-400"
                  fill="none"
                  stroke="currentColor"
                  viewBox="0 0 24 24"
                >
                  <path
                    strokeLinecap="round"
                    strokeLinejoin="round"
                    strokeWidth={2}
                    d="M8 9l3 3-3 3m5 0h3M5 20h14a2 2 0 002-2V6a2 2 0 00-2-2H5a2 2 0 00-2 2v12a2 2 0 002 2z"
                  />
                </svg>
              </div>
              <div className="ml-3 sm:ml-4 mt-1 sm:mt-0">
                <h1 className="text-xl sm:text-2xl lg:text-3xl font-bold text-gray-900 dark:text-gray-100">
                  Database Console
                </h1>
                <p className="mt-1 sm:mt-2 text-sm sm:text-base text-gray-600 dark:text-gray-400">
                  Query your database using natural language prompts powered by
                  the Model Context Protocol
                </p>
              </div>
            </div>
          </div>

          {/* Form */}
          <form
<<<<<<< HEAD
            id="query-form"
=======
>>>>>>> d2697cf7
            onSubmit={handleSubmit}
            className="px-4 sm:px-6 lg:px-8 py-4 sm:py-6 lg:py-8 space-y-4 sm:space-y-6 lg:space-y-8"
          >
            <div className="grid grid-cols-1 md:grid-cols-2 gap-4 sm:gap-6 lg:gap-8">
              {/* Query Template Selection */}
              <div className="md:col-span-2 mb-2">
                <label
                  htmlFor="template-select"
                  className="block text-base sm:text-lg font-semibold text-gray-900 dark:text-gray-100 mb-2"
                >
                  Select a Query Template
                </label>
                <select
                  id="template-select"
                  className="w-full border-2 border-gray-200 dark:border-gray-600 rounded-xl px-3 py-3 sm:py-2 mb-2 bg-white dark:bg-gray-700 text-gray-900 dark:text-gray-100 text-base min-h-[44px]"
                  value={selectedTemplateId}
                  onChange={e => setSelectedTemplateId(e.target.value)}
                  disabled={isLoading}
                >
                  <option value="">-- None --</option>
                  {queryTemplates.map(t => (
                    <option key={t.id} value={t.id}>
                      {t.name}
                    </option>
                  ))}
                </select>
                {selectedTemplate && (
                  <div className="mt-2 p-3 bg-gray-50 dark:bg-gray-800 rounded border border-gray-200 dark:border-gray-700">
                    <div className="font-medium text-gray-900 dark:text-gray-100">
                      {selectedTemplate.description}
                    </div>
                    <div className="text-sm text-gray-600 dark:text-gray-300 mt-1">
                      <span className="font-mono">
                        {selectedTemplate.defaultPrompt}
                      </span>
                    </div>
                    {/* Render placeholder input fields if any */}
                    {selectedTemplate.placeholders.length > 0 && (
                      <div className="mt-4">
                        <div className="font-semibold mb-2 text-gray-800 dark:text-gray-200">
                          Fill in template variables:
                        </div>
                        <div className="flex flex-col gap-2">
                          {selectedTemplate.placeholders.map(ph => (
                            <div key={ph} className="flex items-center gap-2">
                              <label
                                htmlFor={`ph-${ph}`}
                                className="w-32 text-gray-700 dark:text-gray-300 font-medium"
                              >
                                {ph}
                              </label>
                              <input
                                id={`ph-${ph}`}
                                type="text"
                                className="flex-1 px-3 py-2 border rounded bg-white dark:bg-gray-700 border-gray-300 dark:border-gray-600 text-gray-900 dark:text-gray-100"
                                value={placeholderValues[ph] || ''}
                                onChange={e =>
                                  setPlaceholderValues(v => ({
                                    ...v,
                                    [ph]: e.target.value
                                  }))
                                }
                                placeholder={`Enter ${ph}`}
                              />
                            </div>
                          ))}
                        </div>
                        {/* Insert Template Button */}
                        <button
                          type="button"
                          className="mt-4 px-4 py-2 bg-blue-600 hover:bg-blue-700 text-white rounded shadow disabled:opacity-50"
                          onClick={() => {
                            // Validate all placeholders are filled
                            const missing =
                              selectedTemplate.placeholders.filter(
                                ph => !placeholderValues[ph]?.trim()
                              );
                            if (missing.length > 0) {
                              setError(`Please fill in: ${missing.join(', ')}`);
                              return;
                            }
                            // Replace placeholders in prompt
                            let builtPrompt = selectedTemplate.defaultPrompt;
                            selectedTemplate.placeholders.forEach(ph => {
                              const re = new RegExp(
                                '{{\\s*' + ph + '\\s*}}',
                                'g'
                              );
                              builtPrompt = builtPrompt.replace(
                                re,
                                placeholderValues[ph]
                              );
                            });
                            setPrompt(builtPrompt);
                            setError(null);
                          }}
                          disabled={selectedTemplate.placeholders.some(
                            ph => !placeholderValues[ph]?.trim()
                          )}
                        >
                          Use Template
                        </button>
                      </div>
                    )}
                  </div>
                )}
              </div>
              {/* Prompt Input */}
              <div className="md:col-span-2">
                <label
                  htmlFor="prompt"
                  className="text-lg sm:text-xl font-semibold text-gray-900 dark:text-gray-100 mb-3 sm:mb-4 flex items-center"
                >
                  <svg
                    className="w-5 h-5 mr-2 text-blue-600 dark:text-blue-400"
                    fill="none"
                    stroke="currentColor"
                    viewBox="0 0 24 24"
                  >
                    <path
                      strokeLinecap="round"
                      strokeLinejoin="round"
                      strokeWidth={2}
                      d="M8 12h.01M12 12h.01M16 12h.01M21 12c0 4.418-4.03 8-9 8a9.863 9.863 0 01-4.255-.949L3 20l1.395-3.72C3.512 15.042 3 13.574 3 12c0-4.418 4.03-8 9-8s9 3.582 9 8z"
                    />
                  </svg>
                  Natural Language Prompt
                </label>
                <textarea
                  id="prompt"
                  ref={queryInputRef}
                  value={prompt}
                  onChange={e => setPrompt(e.target.value)}
                  placeholder="e.g., Show me all users who registered in the last 30 days, or Get the total sales for this month..."
                  className="w-full px-3 sm:px-4 py-3 sm:py-4 border-2 border-gray-200 dark:border-gray-600 rounded-xl shadow-sm bg-white dark:bg-gray-700 text-gray-900 dark:text-gray-100 placeholder-gray-500 dark:placeholder-gray-400 focus:outline-none focus:ring-2 focus:ring-blue-500 focus:border-blue-500 dark:focus:ring-blue-400 dark:focus:border-blue-400 transition-all duration-200 resize-none text-base leading-relaxed"
                  rows={4}
                  disabled={isLoading}
                />
                <p className="mt-2 text-sm text-gray-500 dark:text-gray-400">
                  Describe what you want to know in plain English
                </p>
              </div>

              {/* Target Selection */}
              <div>
                <label
                  htmlFor="target"
                  className="text-base sm:text-lg font-semibold text-gray-900 dark:text-gray-100 mb-3 sm:mb-4 flex items-center"
                >
                  <svg
                    className="w-5 h-5 mr-2 text-green-600 dark:text-green-400"
                    fill="none"
                    stroke="currentColor"
                    viewBox="0 0 24 24"
                  >
                    <path
                      strokeLinecap="round"
                      strokeLinejoin="round"
                      strokeWidth={2}
                      d="M4 7v10c0 2.21 1.79 4 4 4h8c2.21 0 4-1.79 4-4V7c0-2.21-1.79-4-4-4H8c-2.21 0-4 1.79-4 4z"
                    />
                    <path
                      strokeLinecap="round"
                      strokeLinejoin="round"
                      strokeWidth={2}
                      d="M9 9h6v6H9z"
                    />
                  </svg>
                  Database Target
                </label>
                <select
                  id="target"
                  value={target}
                  onChange={e => setTarget(e.target.value as DatabaseTarget)}
                  className="w-full px-3 sm:px-4 py-3 border-2 border-gray-200 dark:border-gray-600 rounded-xl shadow-sm bg-white dark:bg-gray-700 text-gray-900 dark:text-gray-100 focus:outline-none focus:ring-2 focus:ring-blue-500 focus:border-blue-500 dark:focus:ring-blue-400 dark:focus:border-blue-400 transition-all duration-200 text-base min-h-[44px]"
                  disabled={isLoading}
                >
                  <option value="sqlalchemy">SQLAlchemy (Python ORM)</option>
                  <option value="snowflake">Snowflake (Data Warehouse)</option>
                  <option value="sqlite">SQLite (Local Database)</option>
                </select>
                <p className="mt-2 text-sm text-gray-500 dark:text-gray-400">
                  Choose your database connection type
                </p>
                {/* Test Connection button placed below the target select for visibility */}
                <div className="mt-3 flex flex-col sm:flex-row gap-2 sm:gap-3">
                  <button
                    type="button"
                    onClick={async () => {
                      setIsTestingConnection(true);
                      setConnectionStatus(null);

                      try {
                        const resp = await fetch('/api/db/test-connection', {
                          method: 'POST',
                          headers: { 'Content-Type': 'application/json' },
                          body: JSON.stringify({ target })
                        });

                        interface ConnectionApiResponse {
                          success: boolean;
                          message?: string;
                          error?:
                            | string
                            | {
                                message?: string;
                                code?: string;
                                details?: string;
                              };
                          diagnostics?: { [k: string]: unknown } | null;
                        }

                        const data =
                          (await resp.json()) as ConnectionApiResponse;
                        setConnectionStatus(data);
                      } catch (err) {
                        setConnectionStatus({
                          success: false,
                          error:
                            err instanceof Error ? err.message : 'Network error'
                        });
                      } finally {
                        setIsTestingConnection(false);
                      }
                    }}
                    className="inline-flex items-center justify-center px-4 py-3 sm:py-2 text-sm font-medium text-white bg-indigo-600 hover:bg-indigo-700 rounded-lg shadow-sm min-h-[44px] touch-manipulation active:scale-95 transition-transform"
                  >
                    {isTestingConnection ? 'Testing...' : 'Test Connection'}
                  </button>
                  {connectionStatus && (
                    <div
                      className={`flex flex-col sm:inline-flex items-start sm:items-center px-3 py-2 text-sm rounded-lg sm:ml-3 mt-2 sm:mt-0 shadow-sm ${connectionStatus.success ? 'bg-green-600 text-white' : 'bg-red-600 text-white'}`}
                      role="status"
                      aria-live="polite"
                    >
                      <div className="flex flex-col">
                        <div className="flex items-center">
                          <span className="font-semibold mr-3">
                            {connectionStatus.success ? 'Connected' : 'Failed'}
                          </span>
                          <span className="opacity-90">
                            {connectionStatus.message ??
                              (typeof connectionStatus.error === 'string'
                                ? connectionStatus.error
                                : connectionStatus.error?.message ||
                                  'Connection failed') ??
                              ''}
                          </span>
                        </div>
                        {currentDiag && (
                          <div className="flex flex-wrap gap-2 mt-2 text-xs">
                            {currentDiag.latencyMs !== undefined &&
                              currentDiag.latencyMs !== null && (
                                <span className="bg-white/10 text-white px-2 py-0.5 rounded-md">
                                  Latency: {String(currentDiag.latencyMs)}ms
                                </span>
                              )}
                            {currentDiag.ping !== undefined && (
                              <span className="bg-white/10 text-white px-2 py-0.5 rounded-md">
                                Ping: {String(currentDiag.ping)}ms
                              </span>
                            )}
                            {currentDiag.details !== undefined && (
                              <span className="bg-white/10 text-white px-2 py-0.5 rounded-md">
                                Details: {String(currentDiag.details)}
                              </span>
                            )}
                          </div>
                        )}
                      </div>
                    </div>
                  )}
                </div>
              </div>
            </div>

            {/* Action Buttons */}
            <div className="flex flex-col sm:flex-row gap-3 sm:gap-4 pt-4">
              <button
                type="submit"
                disabled={isLoading || !prompt.trim()}
                className="flex-1 flex justify-center items-center px-6 sm:px-8 py-3 sm:py-4 border border-transparent rounded-xl shadow-lg text-base sm:text-lg font-semibold text-white bg-gradient-to-r from-blue-600 to-purple-600 hover:from-blue-700 hover:to-purple-700 focus:outline-none focus:ring-2 focus:ring-offset-2 focus:ring-blue-500 dark:focus:ring-offset-gray-800 disabled:opacity-50 disabled:cursor-not-allowed transform hover:scale-105 transition-all duration-200 min-h-[48px] sm:min-h-[52px] touch-manipulation active:scale-95"
              >
                {isLoading ? (
                  <>
                    <svg
                      className="animate-spin -ml-1 mr-3 h-6 w-6 text-white"
                      xmlns="http://www.w3.org/2000/svg"
                      fill="none"
                      viewBox="0 0 24 24"
                    >
                      <circle
                        className="opacity-25"
                        cx="12"
                        cy="12"
                        r="10"
                        stroke="currentColor"
                        strokeWidth="4"
                      />
                      <path
                        className="opacity-75"
                        fill="currentColor"
                        d="M4 12a8 8 0 018-8V0C5.373 0 0 5.373 0 12h4zm2 5.291A7.962 7.972 0 014 12H0c0 3.042 1.135 5.824 3 7.938l3-2.647z"
                      />
                    </svg>
                    Executing Query...
                  </>
                ) : (
                  <>
                    <svg
                      className="w-5 h-5 mr-3"
                      fill="none"
                      stroke="currentColor"
                      viewBox="0 0 24 24"
                    >
                      <path
                        strokeLinecap="round"
                        strokeLinejoin="round"
                        strokeWidth={2}
                        d="M13 10V3L4 14h7v7l9-11h-7z"
                      />
                    </svg>
                    Execute Query
                  </>
                )}
              </button>

              <button
                type="button"
                onClick={
                  showSchema ? () => setShowSchema(false) : handleFetchSchema
                }
                disabled={isLoadingSchema}
                className="flex justify-center items-center px-6 sm:px-8 py-3 sm:py-4 border-2 border-gray-300 dark:border-gray-600 rounded-xl shadow-lg text-base sm:text-lg font-semibold text-gray-700 dark:text-gray-300 bg-white dark:bg-gray-700 hover:bg-gray-50 dark:hover:bg-gray-600 hover:border-purple-400 focus:outline-none focus:ring-2 focus:ring-offset-2 focus:ring-purple-500 dark:focus:ring-offset-gray-800 disabled:opacity-50 disabled:cursor-not-allowed transform hover:scale-105 transition-all duration-200 min-h-[48px] sm:min-h-[52px] touch-manipulation active:scale-95"
              >
                {isLoadingSchema ? (
                  <>
                    <svg
                      className="animate-spin -ml-1 mr-3 h-5 w-5 text-gray-500"
                      xmlns="http://www.w3.org/2000/svg"
                      fill="none"
                      viewBox="0 0 24 24"
                    >
                      <circle
                        className="opacity-25"
                        cx="12"
                        cy="12"
                        r="10"
                        stroke="currentColor"
                        strokeWidth="4"
                      />
                      <path
                        className="opacity-75"
                        fill="currentColor"
                        d="M4 12a8 8 0 018-8V0C5.373 0 0 5.373 0 12h4zm2 5.291A7.962 7.962 0 014 12H0c0 3.042 1.135 5.824 3 7.938l3-2.647z"
                      />
                    </svg>
                    Loading Schema...
                  </>
                ) : showSchema ? (
                  <>
                    <svg
                      className="w-5 h-5 mr-3"
                      fill="none"
                      stroke="currentColor"
                      viewBox="0 0 24 24"
                    >
                      <path
                        strokeLinecap="round"
                        strokeLinejoin="round"
                        strokeWidth={2}
                        d="M13.875 10.125A3.375 3.375 0 1120.25 6.75a3.375 3.375 0 01-6.375 2.25zM9.879 12.121L7.5 14.5m8.379-8.379l2.121 2.121M9.879 9.879l-2.16 2.16M14.121 14.121l2.16-2.16M9.879 14.121l1.515-1.515M14.121 9.879l-1.515 1.515"
                      />
                    </svg>
                    Hide Schema
                  </>
                ) : (
                  <>
                    <svg
                      className="w-5 h-5 mr-3"
                      fill="none"
                      stroke="currentColor"
                      viewBox="0 0 24 24"
                    >
                      <path
                        strokeLinecap="round"
                        strokeLinejoin="round"
                        strokeWidth={2}
                        d="M9 12h6m-6 4h6m2 5H7a2 2 0 01-2-2V5a2 2 0 012-2h5.586a1 1 0 01.707.293l5.414 5.414a1 1 0 01.293.707V19a2 2 0 01-2 2z"
                      />
                    </svg>
                    View Schema
                  </>
                )}
              </button>
            </div>
          </form>

          {/* Query History Panel */}
          <div className="px-4 sm:px-6 lg:px-8 py-4 sm:py-6 border-t border-gray-200 dark:border-gray-700">
            <div className="flex items-center justify-between mb-4">
              <button
                onClick={() => setShowHistory(!showHistory)}
                className="flex items-center text-gray-800 dark:text-gray-200 hover:text-blue-600 dark:hover:text-blue-400 font-semibold"
              >
                <svg
                  className={`w-5 h-5 mr-2 transition-transform duration-300 ${
                    showHistory ? 'rotate-90' : ''
                  }`}
                  fill="none"
                  stroke="currentColor"
                  viewBox="0 0 24 24"
                >
                  <path
                    strokeLinecap="round"
                    strokeLinejoin="round"
                    strokeWidth={2}
                    d="M9 5l7 7-7 7"
                  />
                </svg>
                Query History
                <span className="ml-2 bg-blue-100 dark:bg-blue-900/40 text-blue-800 dark:text-blue-300 px-2 py-0.5 text-xs rounded-full">
                  {queryHistory.length}
                </span>
              </button>

              {queryHistory.length > 0 && (
                <div className="flex items-center space-x-2">
                  <button
                    onClick={clearAllHistory}
                    className="flex items-center text-sm text-red-500 hover:text-red-700 dark:text-red-400 dark:hover:text-red-300"
                  >
                    <svg
                      className="w-4 h-4 mr-1"
                      fill="none"
                      stroke="currentColor"
                      viewBox="0 0 24 24"
                    >
                      <path
                        strokeLinecap="round"
                        strokeLinejoin="round"
                        strokeWidth={2}
                        d="M19 7l-.867 12.142A2 2 0 0116.138 21H7.862a2 2 0 01-1.995-1.858L5 7m5 4v6m4-6v6m1-10V4a1 1 0 00-1-1h-4a1 1 0 00-1 1v3M4 7h16"
                      />
                    </svg>
                    Clear All
                  </button>
                </div>
              )}
            </div>

            {showHistory && (
              <div className="mt-2 mb-4">
                <div className="mb-3 relative">
                  <div className="absolute inset-y-0 left-0 pl-3 flex items-center pointer-events-none">
                    <svg
                      className="h-5 w-5 text-gray-400"
                      fill="none"
                      viewBox="0 0 24 24"
                      stroke="currentColor"
                    >
                      <path
                        strokeLinecap="round"
                        strokeLinejoin="round"
                        strokeWidth={2}
                        d="M21 21l-6-6m2-5a7 7 0 11-14 0 7 7 0 0114 0z"
                      />
                    </svg>
                  </div>
                  <input
                    type="text"
                    placeholder="Search query history..."
                    value={historySearchTerm}
                    onChange={e => setHistorySearchTerm(e.target.value)}
                    className="w-full pl-10 px-4 py-2 border border-gray-300 dark:border-gray-600 rounded-lg bg-white dark:bg-gray-700 text-gray-900 dark:text-gray-100 focus:ring-2 focus:ring-blue-500 dark:focus:ring-blue-600 focus:border-transparent"
                  />
                  {historySearchTerm && (
                    <button
                      className="absolute inset-y-0 right-0 pr-3 flex items-center"
                      onClick={() => setHistorySearchTerm('')}
                    >
                      <svg
                        className="h-5 w-5 text-gray-400 hover:text-gray-600 dark:hover:text-gray-200"
                        fill="none"
                        viewBox="0 0 24 24"
                        stroke="currentColor"
                      >
                        <path
                          strokeLinecap="round"
                          strokeLinejoin="round"
                          strokeWidth={2}
                          d="M6 18L18 6M6 6l12 12"
                        />
                      </svg>
                    </button>
                  )}
                </div>

                <div className="space-y-3 max-h-96 overflow-y-auto pr-1">
                  {filteredHistory.length > 0 ? (
                    filteredHistory.map(item => (
                      <HistoryItem
                        key={item.id}
                        item={item}
                        runQueryFromHistory={runQueryFromHistory}
                        removeHistoryItem={removeHistoryItem}
                      />
                    ))
                  ) : (
                    <div className="text-center py-8 text-gray-500 dark:text-gray-400">
                      {queryHistory.length === 0
                        ? 'No queries in history yet'
                        : 'No matching queries found'}
                    </div>
                  )}
                </div>
              </div>
            )}
          </div>

          {/* Error Display */}
          {error && (
            <div className="px-4 sm:px-6 lg:px-8 pb-4 sm:pb-6">
              <div className="bg-gradient-to-r from-red-50 to-red-100 dark:from-red-900/20 dark:to-red-800/20 border-2 border-red-200 dark:border-red-800 rounded-2xl p-6 shadow-lg">
                <div className="flex items-start">
                  <div className="flex-shrink-0">
                    <div className="w-10 h-10 bg-red-100 dark:bg-red-900/30 rounded-full flex items-center justify-center">
                      <svg
                        className="h-6 w-6 text-red-600 dark:text-red-400"
                        xmlns="http://www.w3.org/2000/svg"
                        viewBox="0 0 20 20"
                        fill="currentColor"
                      >
                        <path
                          fillRule="evenodd"
                          d="M10 18a8 8 0 100-16 8 8 0 000 16zM8.707 7.293a1 1 0 00-1.414 1.414L8.586 10l-1.293 1.293a1 1 0 101.414 1.414L10 11.414l1.293 1.293a1 1 0 001.414-1.414L11.414 10l1.293-1.293a1 1 0 00-1.414-1.414L10 8.586 8.707 7.293z"
                          clipRule="evenodd"
                        />
                      </svg>
                    </div>
                  </div>
                  <div className="ml-8">
                    <h3 className="text-lg font-semibold text-red-800 dark:text-red-200 mb-2">
                      Query Error
                    </h3>
                    <div className="text-base text-red-700 dark:text-red-300 leading-relaxed">
                      {typeof error === 'string'
                        ? error
                        : (error as Error)?.message || 'An error occurred'}
                    </div>
                  </div>
                </div>
              </div>
            </div>
          )}

          {/* Results Display */}
          {result && result.success && (
            <div className="px-4 sm:px-6 lg:px-8 pb-4 sm:pb-6 lg:pb-8">
              {result.mocked && (
                <div className="mb-4 px-6 py-3 rounded-lg bg-yellow-100 text-yellow-800 border border-yellow-200">
                  <strong>Note:</strong> These results are mocked because the
                  MCP-DB Connector was not reachable. Start your MCP server or
                  set <code>MCP_SERVER_URL</code> to get real data.
                </div>
              )}
              <div className="bg-gradient-to-r from-green-50 to-emerald-50 dark:from-green-900/20 dark:to-emerald-800/20 border-2 border-green-200 dark:border-green-800 rounded-2xl p-6 shadow-lg mb-6">
                <div className="flex items-center">
                  <div className="flex-shrink-0">
                    <div className="w-10 h-10 bg-green-100 dark:bg-green-900/30 rounded-full flex items-center justify-center">
                      <svg
                        className="h-6 w-6 text-green-600 dark:text-green-400"
                        xmlns="http://www.w3.org/2000/svg"
                        viewBox="0 0 20 20"
                        fill="currentColor"
                      >
                        <path
                          fillRule="evenodd"
                          d="M10 18a8 8 0 100-16 8 8 0 000 16zm3.707-9.293a1 1 0 00-1.414-1.414L9 10.586 7.707 9.293a1 1 0 00-1.414 1.414l2 2a1 1 0 001.414 0l4-4z"
                          clipRule="evenodd"
                        />
                      </svg>
                    </div>
                  </div>
                  <div className="ml-6">
                    <h3 className="text-lg font-semibold text-green-800 dark:text-green-200">
                      Query Executed Successfully
                    </h3>
                    <div className="mt-1 text-base text-green-700 dark:text-green-300">
                      {result.executionTime
                        ? `⚡ Executed in ${result.executionTime}ms`
                        : '✨ Query completed successfully'}
                    </div>
                  </div>
                </div>
              </div>

              {/* Query Display */}
              {result.query && (
                <div className="mb-8">
                  <div className="bg-gray-50 dark:bg-gray-700/50 p-1 rounded-2xl">
                    <h4 className="flex items-center text-lg font-semibold text-gray-800 dark:text-gray-200 mb-4 px-4 pt-4">
                      <svg className="w-5 h-5 mr-2 text-purple-600 dark:text-purple-400" fill="none" stroke="currentColor" viewBox="0 0 24 24">
                        <path strokeLinecap="round" strokeLinejoin="round" strokeWidth={2} d="M8 9l3 3-3 3m5 0h3M5 20h14a2 2 0 002-2V6a2 2 0 00-2-2H5a2 2 0 00-2 2v12a2 2 0 01-2 2z" />
                      <svg
                        className="w-5 h-5 mr-2 text-purple-600 dark:text-purple-400"
                        fill="none"
                        stroke="currentColor"
                        viewBox="0 0 24 24"
                      >
                        <path
                          strokeLinecap="round"
                          strokeLinejoin="round"
                          strokeWidth={2}
                          d="M8 9l3 3-3 3m5 0h3M5 20h14a2 2 0 002-2V6a2 2 0 00-2-2H5a2 2 0 00-2 2v12a2 2 0 002 2z"
                        />
                      </svg>
                      Generated SQL Query
                    </h4>
                    <div className="bg-gray-900 dark:bg-gray-800 mx-4 mb-4 p-4 rounded-xl overflow-x-auto border border-gray-700 dark:border-gray-600">
                      <pre className="text-green-400 dark:text-green-300 text-sm font-mono leading-relaxed">
                        <code>{result.query}</code>
                      </pre>
                    </div>
                  </div>
                </div>
              )}

              {/* Results Table */}
              {result.data && result.data.length > 0 ? (
                <div>
                  <div className="bg-gray-50 dark:bg-gray-700/50 p-1 rounded-2xl">
                    <div className="flex flex-col sm:flex-row items-start sm:items-center justify-between px-3 sm:px-4 pt-3 sm:pt-4 mb-4 sm:mb-6 gap-3 sm:gap-0">
                      <h4 className="flex items-center text-lg font-semibold text-gray-800 dark:text-gray-200">
                        <svg
                          className="w-5 h-5 mr-2 text-blue-600 dark:text-blue-400"
                          fill="none"
                          stroke="currentColor"
                          viewBox="0 0 24 24"
                        >
                          <path
                            strokeLinecap="round"
                            strokeLinejoin="round"
                            strokeWidth={2}
                            d="M9 19v-6a2 2 0 00-2-2H5a2 2 0 00-2 2v6a2 2 0 002 2h2a2 2 0 002-2zm0 0V9a2 2 0 012-2h2a2 2 0 012 2v10m-6 0a2 2 0 002 2h2a2 2 0 002-2m0 0V5a2 2 0 012-2h2a2 2 0 012 2v14a2 2 0 01-2 2h-2a2 2 0 01-2-2z"
                          />
                        </svg>
                        Query Results
                        <span className="ml-3 text-sm font-normal bg-blue-100 dark:bg-blue-900/30 text-blue-700 dark:text-blue-300 px-3 py-1 rounded-full">
                          {result.data.length} rows
                        </span>
                      </h4>
                      <div className="flex flex-wrap gap-2 w-full sm:w-auto">
                        <button
                          onClick={handleExportCSV}
                          className="flex items-center justify-center gap-2 px-3 sm:px-4 py-2 sm:py-2 text-sm font-medium text-gray-700 dark:text-gray-300 bg-white dark:bg-gray-600 border border-gray-300 dark:border-gray-500 rounded-lg hover:bg-gray-50 dark:hover:bg-gray-500 transition-colors duration-200 min-h-[44px] touch-manipulation active:scale-95"
                          title="Export as CSV"
                        >
                          <svg
                            className="w-4 h-4"
                            fill="none"
                            stroke="currentColor"
                            viewBox="0 0 24 24"
                          >
                            <path
                              strokeLinecap="round"
                              strokeLinejoin="round"
                              strokeWidth={2}
                              d="M12 10v6m0 0l-3-3m3 3l3-3m2 8H7a2 2 0 01-2-2V5a2 2 0 012-2h5.586a1 1 0 01.707.293l5.414 5.414a1 1 0 01.293.707V19a2 2 0 01-2 2z"
                            />
                          </svg>
                          CSV
                        </button>
                        <button
                          onClick={handleExportJSON}
                          className="flex items-center justify-center gap-2 px-3 sm:px-4 py-2 sm:py-2 text-sm font-medium text-gray-700 dark:text-gray-300 bg-white dark:bg-gray-600 border border-gray-300 dark:border-gray-500 rounded-lg hover:bg-gray-50 dark:hover:bg-gray-500 transition-colors duration-200 min-h-[44px] touch-manipulation active:scale-95"
                          title="Export as JSON"
                        >
                          <svg
                            className="w-4 h-4"
                            fill="none"
                            stroke="currentColor"
                            viewBox="0 0 24 24"
                            strokeWidth={2.5}
                          >
                            <path
                              strokeLinecap="round"
                              strokeLinejoin="round"
                              d="M6.75 7.5c-1.5 0-2.25.75-2.25 2.25v4.5c0 1.5.75 2.25 2.25 2.25M17.25 7.5c1.5 0 2.25.75 2.25 2.25v4.5c0 1.5-.75 2.25-2.25 2.25"
                            />
                          </svg>
                          JSON
                        </button>
                        <button
                          onClick={handleCopyToClipboard}
                          className={`flex items-center justify-center gap-2 px-3 sm:px-4 py-2 sm:py-2 text-sm font-medium ${
                            copySuccess
                              ? 'text-green-700 dark:text-green-300 bg-green-50 dark:bg-green-900/30 border-green-300 dark:border-green-700'
                              : 'text-gray-700 dark:text-gray-300 bg-white dark:bg-gray-600 border-gray-300 dark:border-gray-500'
                          } border rounded-lg hover:bg-gray-50 dark:hover:bg-gray-500 transition-colors duration-200 min-h-[44px] touch-manipulation active:scale-95`}
                          title="Copy to clipboard"
                        >
                          {copySuccess ? (
                            <>
                              <svg
                                className="w-4 h-4"
                                fill="none"
                                stroke="currentColor"
                                viewBox="0 0 24 24"
                              >
                                <path
                                  strokeLinecap="round"
                                  strokeLinejoin="round"
                                  strokeWidth={2}
                                  d="M5 13l4 4L19 7"
                                />
                              </svg>
                              Copied!
                            </>
                          ) : (
                            <>
                              <svg
                                className="w-4 h-4"
                                fill="none"
                                stroke="currentColor"
                                viewBox="0 0 24 24"
                              >
                                <path
                                  strokeLinecap="round"
                                  strokeLinejoin="round"
                                  strokeWidth={2}
                                  d="M8 16H6a2 2 0 01-2-2V6a2 2 0 012-2h8a2 2 0 012 2v2m-6 12h8a2 2 0 002-2v-8a2 2 0 00-2-2h-8a2 2 0 00-2 2v8a2 2 0 002 2z"
                                />
                              </svg>
                              Copy
                            </>
                          )}
                        </button>
                      </div>
                    </div>
                    <div className="mx-2 sm:mx-4 mb-4 overflow-hidden shadow-2xl border border-gray-200 dark:border-gray-600 rounded-xl">
                      <div className="overflow-x-auto bg-white dark:bg-gray-800 scrollbar-visible">
                        <table className="min-w-full divide-y divide-gray-300 dark:divide-gray-600">
                          {renderTableHeaders(result.data)}
                          {renderTableRows(result.data)}
                        </table>
                      </div>
                    </div>
                  </div>
                </div>
              ) : (
                <div className="text-center py-12 bg-gray-50 dark:bg-gray-700/50 rounded-2xl border border-gray-200 dark:border-gray-600">
                  <svg
                    className="mx-auto h-12 w-12 text-gray-400 dark:text-gray-500 mb-4"
                    fill="none"
                    stroke="currentColor"
                    viewBox="0 0 24 24"
                  >
                    <path
                      strokeLinecap="round"
                      strokeLinejoin="round"
                      strokeWidth={2}
                      d="M20 13V6a2 2 0 00-2-2H6a2 2 0 00-2 2v7m16 0v5a2 2 0 01-2 2H6a2 2 0 01-2-2v-5m16 0h-2.586a1 1 0 00-.707.293l-2.414 2.414a1 1 0 01-.707.293h-3.172a1 1 0 01-.707-.293l-2.414-2.414A1 1 0 006.586 13H4"
                    />
                  </svg>
                  <p className="text-lg font-medium text-gray-500 dark:text-gray-400 mb-2">
                    No Results Found
                  </p>
                  <p className="text-sm text-gray-400 dark:text-gray-500">
                    This query didn&apos;t return any data
                  </p>
                </div>
              )}
            </div>
          )}

          {/* Add loading indicator with text to results area */}
          {isLoading && (
            <div className="flex flex-col justify-center items-center py-12">
              <svg
                className="animate-spin h-10 w-10 text-blue-600 mb-4"
                xmlns="http://www.w3.org/2000/svg"
                fill="none"
                viewBox="0 0 24 24"
              >
                <circle
                  className="opacity-25"
                  cx="12"
                  cy="12"
                  r="10"
                  stroke="currentColor"
                  strokeWidth="4"
                />
                <path
                  className="opacity-75"
                  fill="currentColor"
                  d="M4 12a8 8 0 018-8V0C5.373 0 0 5.373 0 12h4zm2 5.291A7.962 7.972 0 014 12H0c0 3.042 1.135 5.824 3 7.938l3-2.647z"
                />
              </svg>
              <p className="text-lg font-medium text-gray-700 dark:text-gray-300">
                Loading queries...
              </p>
            </div>
          )}

          {/* Schema Display */}
          {showSchema && renderSchema()}
        </div>
      </div>
    </>
  );
}

// helper CSV utilities
function convertToCSV(data: Record<string, any>[]) {
  if (!data.length) return "";
  const headers = Object.keys(data[0]);
  const rows = data.map((r) =>
    headers.map((h) => JSON.stringify(r[h] ?? "")).join(",")
  );
  return [headers.join(","), ...rows].join("\n");
}

function downloadCSV(csv: string, filename: string) {
  const blob = new Blob([csv], { type: "text/csv;charset=utf-8;" });
  const link = document.createElement("a");
  link.href = URL.createObjectURL(blob);
  link.download = filename;
  document.body.appendChild(link);
  link.click();
  link.remove();
  URL.revokeObjectURL(link.href);
}<|MERGE_RESOLUTION|>--- conflicted
+++ resolved
@@ -290,7 +290,6 @@
     applyTheme(currentTheme);
   }, []);
 
-<<<<<<< HEAD
   // Load query history from localStorage on mount
   useEffect(() => {
     try {
@@ -304,14 +303,12 @@
     }
   }, []);
 
-=======
   // Toggle dark mode
   const toggleDarkModeLegacy = () => {
     const newDarkMode = !isDarkMode;
     setIsDarkMode(newDarkMode);
     document.body.classList.toggle('dark-mode', newDarkMode);
     localStorage.setItem('darkMode', newDarkMode.toString());
->>>>>>> d2697cf7
   // Toggle between light <-> dark
   const toggleTheme = () => {
     const nextTheme: 'light' | 'dark' = theme === 'light' ? 'dark' : 'light';
@@ -1264,10 +1261,7 @@
 
           {/* Form */}
           <form
-<<<<<<< HEAD
             id="query-form"
-=======
->>>>>>> d2697cf7
             onSubmit={handleSubmit}
             className="px-4 sm:px-6 lg:px-8 py-4 sm:py-6 lg:py-8 space-y-4 sm:space-y-6 lg:space-y-8"
           >
