--- conflicted
+++ resolved
@@ -16,8 +16,6 @@
 
 /**
  * DbConsole Component
-<<<<<<< HEAD
-=======
  * A reusable component for database query interface
  * Features:
  * - Natural language prompt input
@@ -27,7 +25,6 @@
  * - Error handling and user feedback
  * - Dark mode toggle functionality
  * - Schema viewing functionality
->>>>>>> 1d613cde
  */
 export default function DbConsole() {
   const [prompt, setPrompt] = useState('');
@@ -138,15 +135,7 @@
           executionTime: data.metadata?.executionTime
         });
       } else {
-<<<<<<< HEAD
-        setError({
-          error: data.error || 'An error occurred',
-          details: data.details,
-          suggestion: data.suggestion
-        });
-=======
         setError(data.error?.message || 'An error occurred');
->>>>>>> 1d613cde
       }
     } catch (err) {
       setError({
@@ -157,9 +146,6 @@
     }
   };
 
-<<<<<<< HEAD
-  const renderTableHeaders = (data: any[]) => {
-=======
   /**
    * Handle schema fetching
    * Calls the API route to fetch database schema metadata
@@ -722,7 +708,6 @@
    * Render table headers from the first row of data
    */
   const renderTableHeaders = (data: Record<string, unknown>[]) => {
->>>>>>> 1d613cde
     if (!data || data.length === 0) return null;
     const headers = Object.keys(data[0]);
     return (
@@ -741,14 +726,10 @@
     );
   };
 
-<<<<<<< HEAD
-  const renderTableRows = (data: any[]) => {
-=======
   /**
    * Render table rows with data
    */
   const renderTableRows = (data: Record<string, unknown>[]) => {
->>>>>>> 1d613cde
     if (!data || data.length === 0) return null;
     return (
       <tbody className="bg-white dark:bg-gray-800 divide-y divide-gray-200 dark:divide-gray-700">
@@ -777,11 +758,6 @@
 
   return (
     <>
-<<<<<<< HEAD
-      {/* Dark Mode Toggle */}
-      <button onClick={toggleDarkMode} className="dark-mode-toggle">
-        {isDarkMode ? '☀️ Light' : '🌙 Dark'}
-=======
       {/* Dark Mode Toggle Button */}
       <button
         onClick={toggleDarkMode}
@@ -809,7 +785,6 @@
             <path d="M17.293 13.293A8 8 0 016.707 2.707a8.001 8.001 0 1010.586 10.586z" />
           </svg>
         )}
->>>>>>> 1d613cde
       </button>
 
       <div className="max-w-7xl mx-auto p-8">
@@ -845,27 +820,6 @@
           </div>
 
           {/* Form */}
-<<<<<<< HEAD
-          <form onSubmit={handleSubmit} className="p-6 space-y-6">
-            {/* Prompt */}
-            <div>
-              <label
-                htmlFor="prompt"
-                className="block text-sm font-medium text-gray-700 dark:text-gray-300 mb-2"
-              >
-                Natural Language Prompt
-              </label>
-              <textarea
-                id="prompt"
-                value={prompt}
-                onChange={e => setPrompt(e.target.value)}
-                placeholder="e.g., Show me all users who registered in the last 30 days"
-                className="w-4/5 px-3 py-2 border border-gray-300 dark:border-gray-600 rounded-md shadow-sm bg-white dark:bg-gray-700 text-gray-900 dark:text-gray-100 placeholder-gray-500 dark:placeholder-gray-400 focus:outline-none focus:ring-2 focus:ring-blue-500 focus:border-blue-500 dark:focus:ring-blue-400 dark:focus:border-blue-400"
-                rows={3}
-                disabled={isLoading}
-              />
-            </div>
-=======
           <form onSubmit={handleSubmit} className="px-8 py-8 space-y-8">
             <div className="grid md:grid-cols-2 gap-8">
               {/* Query Template Selection */}
@@ -1005,7 +959,6 @@
                   Describe what you want to know in plain English
                 </p>
               </div>
->>>>>>> 1d613cde
 
               {/* Target Selection */}
               <div>
@@ -1273,22 +1226,6 @@
                       </svg>
                     </div>
                   </div>
-<<<<<<< HEAD
-                  <div className="ml-3">
-                    <h3 className="text-sm font-medium text-red-800 dark:text-red-200">
-                      {error.error}
-                    </h3>
-                    {error.details && (
-                      <div className="mt-1 text-sm text-red-700 dark:text-red-300">
-                        Details: {error.details}
-                      </div>
-                    )}
-                    {error.suggestion && (
-                      <div className="mt-1 text-sm text-blue-700 dark:text-blue-300">
-                        💡 Suggestion: {error.suggestion}
-                      </div>
-                    )}
-=======
                   <div className="ml-8">
                     <h3 className="text-lg font-semibold text-red-800 dark:text-red-200 mb-2">
                       Query Error
@@ -1296,7 +1233,6 @@
                     <div className="text-base text-red-700 dark:text-red-300 leading-relaxed">
                       {error}
                     </div>
->>>>>>> 1d613cde
                   </div>
                 </div>
               </div>
