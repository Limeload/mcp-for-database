--- conflicted
+++ resolved
@@ -1,11 +1,9 @@
 'use client';
-<<<<<<< HEAD
 import React, { useRef, useState, useEffect } from "react";
 import { useKeyboardShortcuts, Shortcut } from "../hooks/KeyBoardShortcuts";
 import { createShortcuts } from "../config/shortcuts";
 import ShortcutHelp from "./Shortcuthelp";
 import { DatabaseTarget, DatabaseQueryResponse, SchemaMetadata } from "@/app/types/database";
-=======
 
 import {
   exportToCSV,
@@ -20,7 +18,6 @@
   SchemaMetadata
 } from '@/app/types/database';
 import { queryTemplates, QueryTemplate } from '@/app/config/templates';
->>>>>>> cb3c221d
 
 /**
  * DbConsole Component
@@ -35,10 +32,8 @@
  * - Schema viewing functionality
  */
 export default function DbConsole() {
-<<<<<<< HEAD
   const [prompt, setPrompt] = useState("");
   const [target, setTarget] = useState<DatabaseTarget>("sqlalchemy");
-=======
   const [prompt, setPrompt] = useState('');
   // Template selection state
   const [selectedTemplateId, setSelectedTemplateId] = useState<string>('');
@@ -71,7 +66,6 @@
     }
   }, [selectedTemplateId]);
   const [target, setTarget] = useState<DatabaseTarget>('sqlalchemy');
->>>>>>> cb3c221d
   const [isLoading, setIsLoading] = useState(false);
   const [result, setResult] = useState<DatabaseQueryResponse | null>(null);
   const [error, setError] = useState<string | null>(null);
@@ -91,11 +85,9 @@
   const [expandedTables, setExpandedTables] = useState<Set<number>>(new Set());
   const [schemaSearchTerm, setSchemaSearchTerm] = useState('');
 
-<<<<<<< HEAD
   const queryInputRef = useRef<HTMLTextAreaElement | null>(null);
 
   // Load dark mode preference on mount
-=======
   // Export state
   const [copySuccess, setCopySuccess] = useState(false);
   // Typed diagnostics helper to safely render unknown diagnostics
@@ -118,7 +110,6 @@
   };
 
   // Load theme preference on mount
->>>>>>> cb3c221d
   useEffect(() => {
     const savedTheme = localStorage.getItem('theme') as 'light' | 'dark' | null;
     const currentTheme: 'light' | 'dark' = savedTheme === 'dark' ? 'dark' : 'light';
@@ -126,21 +117,18 @@
     applyTheme(currentTheme);
   }, []);
 
-<<<<<<< HEAD
   // Toggle dark mode
   const toggleDarkModeLegacy = () => {
     const newDarkMode = !isDarkMode;
     setIsDarkMode(newDarkMode);
     document.body.classList.toggle('dark-mode', newDarkMode);
     localStorage.setItem('darkMode', newDarkMode.toString());
-=======
   // Toggle between light <-> dark
   const toggleTheme = () => {
     const nextTheme: 'light' | 'dark' = theme === 'light' ? 'dark' : 'light';
     setTheme(nextTheme);
     applyTheme(nextTheme);
     localStorage.setItem('theme', nextTheme);
->>>>>>> cb3c221d
   };
 
   /**
@@ -995,10 +983,8 @@
           <div className="px-4 sm:px-6 lg:px-8 py-4 sm:py-6 bg-gradient-to-r from-blue-50 to-indigo-50 dark:from-gray-800 dark:to-gray-700 border-b border-gray-200 dark:border-gray-600">
             <div className="flex flex-col sm:flex-row items-start sm:items-center mb-4">
               <div className="flex-shrink-0">
-<<<<<<< HEAD
                 <svg className="h-8 w-8 text-blue-600 dark:text-blue-400" fill="none" stroke="currentColor" viewBox="0 0 24 24">
                   <path strokeLinecap="round" strokeLinejoin="round" strokeWidth={2} d="M8 9l3 3-3 3m5 0h3M5 20h14a2 2 0 002-2V6a2 2 0 00-2-2H5a2 2 0 00-2 2v12a2 2 0 01-2 2z" />
-=======
                 <svg
                   className="h-6 w-6 sm:h-8 sm:w-8 text-blue-600 dark:text-blue-400"
                   fill="none"
@@ -1011,7 +997,6 @@
                     strokeWidth={2}
                     d="M8 9l3 3-3 3m5 0h3M5 20h14a2 2 0 002-2V6a2 2 0 00-2-2H5a2 2 0 00-2 2v12a2 2 0 002 2z"
                   />
->>>>>>> cb3c221d
                 </svg>
               </div>
               <div className="ml-3 sm:ml-4 mt-1 sm:mt-0">
@@ -1493,10 +1478,8 @@
                 <div className="mb-8">
                   <div className="bg-gray-50 dark:bg-gray-700/50 p-1 rounded-2xl">
                     <h4 className="flex items-center text-lg font-semibold text-gray-800 dark:text-gray-200 mb-4 px-4 pt-4">
-<<<<<<< HEAD
                       <svg className="w-5 h-5 mr-2 text-purple-600 dark:text-purple-400" fill="none" stroke="currentColor" viewBox="0 0 24 24">
                         <path strokeLinecap="round" strokeLinejoin="round" strokeWidth={2} d="M8 9l3 3-3 3m5 0h3M5 20h14a2 2 0 002-2V6a2 2 0 00-2-2H5a2 2 0 00-2 2v12a2 2 0 01-2 2z" />
-=======
                       <svg
                         className="w-5 h-5 mr-2 text-purple-600 dark:text-purple-400"
                         fill="none"
@@ -1509,7 +1492,6 @@
                           strokeWidth={2}
                           d="M8 9l3 3-3 3m5 0h3M5 20h14a2 2 0 002-2V6a2 2 0 00-2-2H5a2 2 0 00-2 2v12a2 2 0 002 2z"
                         />
->>>>>>> cb3c221d
                       </svg>
                       Generated SQL Query
                     </h4>
