'use client';
<<<<<<< HEAD
import React, { useRef, useState, useEffect } from 'react';
import { useKeyboardShortcuts } from '../hooks/KeyBoardShortcuts';
import { createShortcuts } from '../config/shortcuts';
import {
  DatabaseTarget,
  DatabaseQueryResponse,
  SchemaMetadata,
  QueryHistoryItem
} from '@/app/types/database';
=======
import React, { useRef, useState, useEffect } from "react";
import { useKeyboardShortcuts } from "../hooks/KeyBoardShortcuts";
import { createShortcuts } from "../config/shortcuts";
import { DatabaseTarget, DatabaseQueryResponse, SchemaMetadata } from "@/app/types/database";
>>>>>>> 5a8dc740

import {
  exportToCSV,
  exportToJSON,
  copyToClipboard,
  ExportData
} from '@/app/utils/exportUtils';
import { queryTemplates, QueryTemplate } from '@/app/config/templates';

/**
 * DbConsole Component
 * A reusable component for database query interface
 * Features:
 * - Natural language prompt input
 * - Database target selection (SQLAlchemy, Snowflake, or SQLite)
 * - Query submission with loading states
 * - Results display in a styled table
 * - Error handling and user feedback
 * - Dark mode toggle functionality
 * - Schema viewing functionality
 */
// History item component
interface HistoryItemProps {
  item: QueryHistoryItem;
  runQueryFromHistory: (item: QueryHistoryItem) => void;
  removeHistoryItem: (id: string) => void;
}

function HistoryItem({
  item,
  runQueryFromHistory,
  removeHistoryItem
}: HistoryItemProps) {
  const [showDetails, setShowDetails] = useState(false);

  return (
    <div className="bg-gray-50 dark:bg-gray-750 border border-gray-200 dark:border-gray-600 rounded-lg p-4 hover:shadow-md transition-shadow duration-200">
      <div className="flex justify-between items-start mb-2">
        <div className="text-sm text-gray-500 dark:text-gray-400">
          {new Date(item.timestamp).toLocaleString()} • {item.target}
        </div>
        <div className="flex space-x-1">
          <button
            onClick={() => runQueryFromHistory(item)}
            className="p-1.5 text-blue-600 dark:text-blue-400 hover:bg-blue-50 dark:hover:bg-blue-900/30 rounded"
            title="Run query"
          >
            <svg
              className="w-5 h-5"
              fill="none"
              stroke="currentColor"
              viewBox="0 0 24 24"
            >
              <path
                strokeLinecap="round"
                strokeLinejoin="round"
                strokeWidth={2}
                d="M14.752 11.168l-3.197-2.132A1 1 0 0010 9.87v4.263a1 1 0 001.555.832l3.197-2.132a1 1 0 000-1.664z"
              />
              <path
                strokeLinecap="round"
                strokeLinejoin="round"
                strokeWidth={2}
                d="M21 12a9 9 0 11-18 0 9 9 0 0118 0z"
              />
            </svg>
          </button>
          <button
            onClick={() => removeHistoryItem(item.id)}
            className="p-1.5 text-red-500 hover:bg-red-50 dark:hover:bg-red-900/30 rounded"
            title="Remove from history"
          >
            <svg
              className="w-5 h-5"
              fill="none"
              stroke="currentColor"
              viewBox="0 0 24 24"
            >
              <path
                strokeLinecap="round"
                strokeLinejoin="round"
                strokeWidth={2}
                d="M19 7l-.867 12.142A2 2 0 0116.138 21H7.862a2 2 0 01-1.995-1.858L5 7m5 4v6m4-6v6m1-10V4a1 1 0 00-1-1h-4a1 1 0 00-1 1v3M4 7h16"
              />
            </svg>
          </button>
        </div>
      </div>

      <div className="font-medium text-gray-900 dark:text-gray-100 mb-2">
        {item.prompt}
      </div>

      {item.query && (
        <div className="mb-2">
          <div className="flex justify-between items-center mb-1">
            <div className="text-xs font-medium text-gray-700 dark:text-gray-300">
              SQL Query
            </div>
            <div className="flex space-x-2">
              <button
                onClick={async () => {
                  await navigator.clipboard.writeText(item.query || '');
                }}
                className="text-xs text-gray-600 dark:text-gray-400 hover:text-blue-600 dark:hover:text-blue-400"
                title="Copy SQL"
              >
                <svg
                  className="w-4 h-4"
                  fill="none"
                  stroke="currentColor"
                  viewBox="0 0 24 24"
                >
                  <path
                    strokeLinecap="round"
                    strokeLinejoin="round"
                    strokeWidth={2}
                    d="M8 5H6a2 2 0 00-2 2v12a2 2 0 002 2h10a2 2 0 002-2v-1M8 5a2 2 0 002 2h2a2 2 0 002-2M8 5a2 2 0 012-2h2a2 2 0 012 2m0 0h2a2 2 0 012 2v3m2 4H10m0 0l3-3m-3 3l3 3"
                  />
                </svg>
              </button>
              <button
                onClick={() => setShowDetails(!showDetails)}
                className="text-xs text-blue-600 dark:text-blue-400 hover:underline"
              >
                {showDetails ? 'Hide details' : 'Show full query'}
              </button>
            </div>
          </div>
          <div
            className={`text-xs bg-gray-100 dark:bg-gray-700 p-3 rounded-md font-mono whitespace-pre-wrap text-gray-600 dark:text-gray-300 ${showDetails ? '' : 'max-h-20 overflow-hidden'}`}
          >
            {item.query}
          </div>
        </div>
      )}

      {showDetails && item.result && item.result.length > 0 && (
        <div className="mt-3">
          <div className="text-xs font-medium text-gray-700 dark:text-gray-300 mb-1">
            Results ({item.result.length} rows)
          </div>
          <div className="bg-white dark:bg-gray-800 border border-gray-200 dark:border-gray-600 rounded-md overflow-x-auto max-h-40">
            <table className="min-w-full divide-y divide-gray-200 dark:divide-gray-700">
              <thead className="bg-gray-50 dark:bg-gray-700">
                <tr>
                  {Object.keys(item.result[0]).map((header, idx) => (
                    <th
                      key={idx}
                      className="px-3 py-2 text-left text-xs font-medium text-gray-500 dark:text-gray-300 uppercase tracking-wider"
                    >
                      {header}
                    </th>
                  ))}
                </tr>
              </thead>
              <tbody className="bg-white dark:bg-gray-800 divide-y divide-gray-200 dark:divide-gray-700">
                {item.result.slice(0, 5).map((row, rowIdx) => (
                  <tr key={rowIdx}>
                    {Object.values(row).map((cell, cellIdx) => (
                      <td
                        key={cellIdx}
                        className="px-3 py-2 whitespace-nowrap text-xs text-gray-900 dark:text-gray-100"
                      >
                        {String(cell)}
                      </td>
                    ))}
                  </tr>
                ))}
                {item.result.length > 5 && (
                  <tr>
                    <td
                      colSpan={Object.keys(item.result[0]).length}
                      className="px-3 py-2 text-xs text-gray-500 dark:text-gray-400 text-center"
                    >
                      + {item.result.length - 5} more rows
                    </td>
                  </tr>
                )}
              </tbody>
            </table>
          </div>
        </div>
      )}
    </div>
  );
}

export default function DbConsole() {
<<<<<<< HEAD
  const [prompt, setPrompt] = useState('');
  const [target, setTarget] = useState<DatabaseTarget>('sqlalchemy');
  const [isDarkMode, setIsDarkMode] = useState(false);
=======
  const [prompt, setPrompt] = useState("");
  const [target, setTarget] = useState<DatabaseTarget>("sqlalchemy");
>>>>>>> 5a8dc740
  // Template selection state
  const [selectedTemplateId, setSelectedTemplateId] = useState<string>('');
  const [selectedTemplate, setSelectedTemplate] =
    useState<QueryTemplate | null>(null);
  // Placeholder values state
  const [placeholderValues, setPlaceholderValues] = useState<
    Record<string, string>
  >({});
  // Reset placeholder values when template changes
  useEffect(() => {
    if (selectedTemplate) {
      const initial: Record<string, string> = {};
      selectedTemplate.placeholders.forEach(ph => {
        initial[ph] = '';
      });
      setPlaceholderValues(initial);
    } else {
      setPlaceholderValues({});
    }
  }, [selectedTemplate]);
  // Update selected template when dropdown changes
  useEffect(() => {
    if (selectedTemplateId) {
      const found =
        queryTemplates.find(t => t.id === selectedTemplateId) || null;
      setSelectedTemplate(found);
    } else {
      setSelectedTemplate(null);
    }
  }, [selectedTemplateId]);
  const [isLoading, setIsLoading] = useState(false);
  const [result, setResult] = useState<DatabaseQueryResponse | null>(null);
  const [error, setError] = useState<string | null>(null);
  const [theme, setTheme] = useState<'light' | 'dark'>('light');
  const [isDarkMode, setIsDarkMode] = useState(false);
  const [schema, setSchema] = useState<SchemaMetadata | null>(null);
  const [isLoadingSchema, setIsLoadingSchema] = useState(false);
  const [showSchema, setShowSchema] = useState(false);
  const [isTestingConnection, setIsTestingConnection] = useState(false);
  const [connectionStatus, setConnectionStatus] = useState<null | {
    success: boolean;
    message?: string;
    error?: string | { message?: string; code?: string; details?: string };
    diagnostics?: { [k: string]: unknown } | null;
  }>(null);

  // Schema view state for expand/collapse functionality
  const [expandedTables, setExpandedTables] = useState<Set<number>>(new Set());
  const [schemaSearchTerm, setSchemaSearchTerm] = useState('');

  const queryInputRef = useRef<HTMLTextAreaElement | null>(null);

  // Load dark mode preference on mount
  // Export state
  const [copySuccess, setCopySuccess] = useState(false);
  // Query history state
  const [queryHistory, setQueryHistory] = useState<QueryHistoryItem[]>([]);
  const [showHistory, setShowHistory] = useState(false);
  const [historySearchTerm, setHistorySearchTerm] = useState('');
  // Typed diagnostics helper to safely render unknown diagnostics
  const currentDiag: Record<string, unknown> | undefined =
    connectionStatus &&
    connectionStatus.diagnostics &&
    typeof connectionStatus.diagnostics === 'object'
      ? (connectionStatus.diagnostics as Record<string, unknown>)
      : undefined;

  // Apply theme to document body
  const applyTheme = (currentTheme: 'light' | 'dark') => {
    // Remove existing theme classes
    document.body.classList.remove('light-mode', 'dark-mode');
    if (currentTheme === 'light') {
      document.body.classList.add('light-mode');
    } else {
      document.body.classList.add('dark-mode');
    }
  };

  // Load theme preference on mount
  useEffect(() => {
    const savedTheme = localStorage.getItem('theme') as 'light' | 'dark' | null;
    const currentTheme: 'light' | 'dark' =
      savedTheme === 'dark' ? 'dark' : 'light';
    setTheme(currentTheme);
    applyTheme(currentTheme);
  }, []);

<<<<<<< HEAD
  // Load query history from localStorage on mount
  useEffect(() => {
    try {
      const savedHistory = localStorage.getItem('queryHistory');
      if (savedHistory) {
        setQueryHistory(JSON.parse(savedHistory));
      }
    } catch {
      // If there's an error parsing the stored history, start fresh
      setQueryHistory([]);
    }
  }, []);

=======
>>>>>>> 5a8dc740
  // Toggle between light <-> dark
  const toggleTheme = () => {
    const nextTheme: 'light' | 'dark' = theme === 'light' ? 'dark' : 'light';
    setTheme(nextTheme);
    applyTheme(nextTheme);
    localStorage.setItem('theme', nextTheme);
  };

  /**
   * Handle form submission
   * Calls the API route to execute database query
   */
  const handleSubmit = async (e: React.FormEvent) => {
    e.preventDefault();

    if (!prompt.trim()) {
      setError('Please enter a prompt');
      return;
    }

    setIsLoading(true);
    setError(null);
    setResult(null);

    try {
      const response = await fetch('/api/db/query', {
        method: 'POST',
        headers: {
          'Content-Type': 'application/json'
        },
        body: JSON.stringify({
          prompt: prompt.trim(),
          target
        })
      });

      const data = await response.json();

      if (data.status === 'success') {
        const queryResult = {
          success: true,
          data: data.data,
          query: data.metadata?.query,
          executionTime: data.metadata?.executionTime
        };
        setResult(queryResult);

        // Save to query history
        const historyItem: QueryHistoryItem = {
          id: crypto.randomUUID ? crypto.randomUUID() : Date.now().toString(),
          prompt: prompt.trim(),
          target,
          query: data.metadata?.query,
          executionTime: data.metadata?.executionTime,
          timestamp: Date.now(),
          result: data.data
        };

        const updatedHistory = [historyItem, ...queryHistory].slice(0, 50); // Keep most recent 50 queries
        setQueryHistory(updatedHistory);
        localStorage.setItem('queryHistory', JSON.stringify(updatedHistory));
      } else {
        setError(data.error?.message || 'An error occurred');
      }
    } catch (err) {
      setError(err instanceof Error ? err.message : 'Network error occurred');
    } finally {
      setIsLoading(false);
    }
  };

  /**
   * Handle schema fetching
   * Calls the API route to fetch database schema metadata
   */
  const handleFetchSchema = async () => {
    setIsLoadingSchema(true);
    setError(null);

    try {
      const response = await fetch(`/api/schema?target=${target}`, {
        method: 'GET',
        headers: {
          'Content-Type': 'application/json'
        }
      });

      const data = await response.json();

      if (data.status === 'success') {
        setSchema(data.data);
        setShowSchema(true);
        // Expand all tables by default
        setExpandedTables(
          new Set(data.data.tables.map((_: unknown, index: number) => index))
        );
      } else {
        setError(data.error?.message || 'Failed to fetch schema');
      }
    } catch (err) {
      setError(err instanceof Error ? err.message : 'Network error occurred');
    } finally {
      setIsLoadingSchema(false);
    }
  };

  /**
   * Toggle table expansion
   */
  const toggleTableExpansion = (tableIndex: number) => {
    const newExpanded = new Set(expandedTables);
    if (newExpanded.has(tableIndex)) {
      newExpanded.delete(tableIndex);
    } else {
      newExpanded.add(tableIndex);
    }
    setExpandedTables(newExpanded);
  };

  /**
   * Toggle all tables expansion
   */
  const toggleAllTablesExpansion = () => {
    if (expandedTables.size === schema?.tables.length) {
      setExpandedTables(new Set());
    } else {
      setExpandedTables(new Set(schema?.tables.map((_, index) => index) || []));
    }
  };

  /**
   * Filter tables based on search term
   */
  const getFilteredTables = () => {
    if (!schema || !schemaSearchTerm.trim()) return schema?.tables || [];

    const searchLower = schemaSearchTerm.toLowerCase();
    return schema.tables.filter(
      table =>
        table.name.toLowerCase().includes(searchLower) ||
        table.schema.toLowerCase().includes(searchLower) ||
        table.description?.toLowerCase().includes(searchLower) ||
        table.columns.some(col => col.name.toLowerCase().includes(searchLower))
    );
  };

  /**
   * Handle export to CSV
   */
  const handleExportCSV = () => {
    if (!result?.data || result.data.length === 0) return;

    try {
      const exportData: ExportData = {
        data: result.data,
        query: result.query,
        executionTime: result.executionTime
      };
      const timestamp = new Date().toISOString().split('T')[0];
      exportToCSV(exportData, `query-results-${timestamp}.csv`);
    } catch (error) {
      setError(error instanceof Error ? error.message : 'Export failed');
    }
  };

  /**
   * Handle export to JSON
   */
  const handleExportJSON = () => {
    if (!result?.data || result.data.length === 0) return;

    try {
      const exportData: ExportData = {
        data: result.data,
        query: result.query,
        executionTime: result.executionTime
      };
      const timestamp = new Date().toISOString().split('T')[0];
      exportToJSON(exportData, `query-results-${timestamp}.json`);
    } catch (error) {
      setError(error instanceof Error ? error.message : 'Export failed');
    }
  };

  /**
   * Handle copy to clipboard
   */
  const handleCopyToClipboard = async () => {
    if (!result?.data || result.data.length === 0) return;

    try {
      const exportData: ExportData = {
        data: result.data,
        query: result.query,
        executionTime: result.executionTime
      };
      const success = await copyToClipboard(exportData);
      if (success) {
        setCopySuccess(true);
        setTimeout(() => setCopySuccess(false), 2000);
      } else {
        setError('Failed to copy to clipboard');
      }
    } catch (error) {
      setError(error instanceof Error ? error.message : 'Copy failed');
    }
  };

  // We're now using the browser's clipboard API directly in the HistoryItem component
  // so we don't need this function anymore

  /**
   * Handle running a query from history
   */
  const runQueryFromHistory = (historyItem: QueryHistoryItem) => {
    setPrompt(historyItem.prompt);
    setTarget(historyItem.target);
    // Use setTimeout to ensure the form is updated before submission
    setTimeout(() => {
      const form = document.getElementById('query-form') as HTMLFormElement;
      if (form) {
        form.dispatchEvent(new Event('submit', { cancelable: true }));
      }
    }, 0);
  };

  /**
   * Clear all query history
   */
  const clearAllHistory = () => {
    setQueryHistory([]);
    localStorage.removeItem('queryHistory');
  };

  /**
   * Remove a single history item
   */
  const removeHistoryItem = (id: string) => {
    const updatedHistory = queryHistory.filter(item => item.id !== id);
    setQueryHistory(updatedHistory);
    localStorage.setItem('queryHistory', JSON.stringify(updatedHistory));
  };

  /**
   * Filter history items based on search term
   */
  const filteredHistory = historySearchTerm
    ? queryHistory.filter(
        item =>
          item.prompt.toLowerCase().includes(historySearchTerm.toLowerCase()) ||
          item.query?.toLowerCase().includes(historySearchTerm.toLowerCase())
      )
    : queryHistory;

  /**
   * Render schema tables in a modern, structured format with hide/show functionality
   */
  const renderSchema = () => {
    if (!schema) return null;

    const filteredTables = getFilteredTables();
    const allExpanded = expandedTables.size === filteredTables.length;

    return (
      <div className="mt-8 space-y-6">
        {/* Schema Header */}
        <div className="bg-gradient-to-r from-indigo-50 via-purple-50 to-blue-50 dark:from-gray-800 dark:via-gray-700 dark:to-gray-800 rounded-2xl p-6 border border-indigo-200 dark:border-gray-600 shadow-lg">
          <div className="mb-6">
            <div className="flex items-center space-x-3">
              <div className="w-12 h-12 bg-gradient-to-r from-indigo-500 to-purple-600 rounded-xl flex items-center justify-center">
                <svg
                  className="w-6 h-6 text-white"
                  fill="none"
                  stroke="currentColor"
                  viewBox="0 0 24 24"
                >
                  <path
                    strokeLinecap="round"
                    strokeLinejoin="round"
                    strokeWidth={2}
                    d="M4 7v10c0 2.21 1.79 4 4 4h8c2.21 0 4-1.79 4-4V7c0-2.21-1.79-4-4-4H8c-2.21 0-4 1.79-4 4z"
                  />
                  <path
                    strokeLinecap="round"
                    strokeLinejoin="round"
                    strokeWidth={2}
                    d="M9 9h6v6H9z"
                  />
                </svg>
              </div>
              <div>
                <h3 className="text-2xl font-bold text-gray-900 dark:text-white">
                  Database Schema
                </h3>
                <p className="text-lg text-indigo-700 dark:text-indigo-300 font-medium">
                  {target.toUpperCase()}
                </p>
              </div>
            </div>
          </div>

          {/* Schema Stats */}
          <div className="grid grid-cols-1 sm:grid-cols-3 gap-3 sm:gap-4 mb-4 sm:mb-6">
            <div className="bg-gradient-to-br from-blue-500 to-blue-600 p-4 rounded-xl text-white shadow-lg">
              <div className="flex items-center justify-between">
                <div>
                  <div className="text-sm opacity-90">Total Tables</div>
                  <div className="text-2xl font-bold">{schema.totalTables}</div>
                </div>
                <svg
                  className="w-8 h-8 opacity-80"
                  fill="currentColor"
                  viewBox="0 0 20 20"
                >
                  <path d="M3 4a1 1 0 011-1h12a1 1 0 011 1v2a1 1 0 01-1 1H4a1 1 0 01-1-1V4zM3 10a1 1 0 011-1h6a1 1 0 011 1v6a1 1 0 01-1 1H4a1 1 0 01-1-1v-6zM14 9a1 1 0 00-1 1v6a1 1 0 001 1h2a1 1 0 001-1v-6a1 1 0 00-1-1h-2z" />
                </svg>
              </div>
            </div>
            <div className="bg-gradient-to-br from-green-500 to-green-600 p-4 rounded-xl text-white shadow-lg">
              <div className="flex items-center justify-between">
                <div>
                  <div className="text-sm opacity-90">Total Columns</div>
                  <div className="text-2xl font-bold">
                    {schema.totalColumns}
                  </div>
                </div>
                <svg
                  className="w-8 h-8 opacity-80"
                  fill="currentColor"
                  viewBox="0 0 20 20"
                >
                  <path
                    fillRule="evenodd"
                    d="M3 4a1 1 0 011-1h12a1 1 0 011 1v2a1 1 0 01-1 1H4a1 1 0 01-1-1V4zm0 4a1 1 0 011-1h6a1 1 0 011 1v6a1 1 0 01-1 1H4a1 1 0 01-1-1V8zm8 0a1 1 0 011-1h4a1 1 0 011 1v2a1 1 0 01-1 1h-4a1 1 0 01-1-1V8zm0 4a1 1 0 011-1h4a1 1 0 011 1v2a1 1 0 01-1 1h-4a1 1 0 01-1-1v-2z"
                    clipRule="evenodd"
                  />
                </svg>
              </div>
            </div>
            <div className="bg-gradient-to-br from-purple-500 to-purple-600 p-4 rounded-xl text-white shadow-lg">
              <div className="flex items-center justify-between">
                <div>
                  <div className="text-sm opacity-90">Schemas</div>
                  <div className="text-2xl font-bold">
                    {schema.schemas.length}
                  </div>
                </div>
                <svg
                  className="w-8 h-8 opacity-80"
                  fill="currentColor"
                  viewBox="0 0 20 20"
                >
                  <path
                    fillRule="evenodd"
                    d="M3 6a3 3 0 013-3h10a1 1 0 01.8 1.6L14.25 8l2.55 3.4A1 1 0 0116 13H6a1 1 0 00-1 1v3a1 1 0 11-2 0V6z"
                    clipRule="evenodd"
                  />
                </svg>
              </div>
            </div>
          </div>

          {/* Search and Control Bar */}
          <div className="bg-white dark:bg-gray-700 rounded-xl p-3 sm:p-4 border border-gray-200 dark:border-gray-600">
            <div className="flex flex-col sm:flex-row gap-3 sm:gap-4 items-stretch sm:items-center">
              <div className="relative flex-1">
                <div className="absolute inset-y-0 left-0 pl-3 flex items-center pointer-events-none">
                  <svg
                    className="h-5 w-5 text-gray-400 dark:text-gray-500"
                    fill="none"
                    stroke="currentColor"
                    viewBox="0 0 24 24"
                  >
                    <path
                      strokeLinecap="round"
                      strokeLinejoin="round"
                      strokeWidth={2}
                      d="M21 21l-6-6m2-5a7 7 0 11-14 0 7 7 0 0114 0z"
                    />
                  </svg>
                </div>
                <input
                  type="text"
                  placeholder="Search tables, columns, schemas..."
                  value={schemaSearchTerm}
                  onChange={e => setSchemaSearchTerm(e.target.value)}
                  className="block w-full pl-10 pr-3 py-2 border border-gray-300 dark:border-gray-600 rounded-lg leading-5 bg-white dark:bg-gray-600 text-gray-900 dark:text-gray-100 placeholder-gray-500 dark:placeholder-gray-400 focus:outline-none focus:ring-2 focus:ring-indigo-500 focus:border-indigo-500 transition-colors duration-200"
                />
              </div>
              <div className="flex flex-wrap gap-2 w-full sm:w-auto">
                <button
                  onClick={toggleAllTablesExpansion}
                  className="flex items-center justify-center px-3 sm:px-4 py-2 text-sm font-medium text-gray-700 dark:text-gray-300 bg-white dark:bg-gray-600 border border-gray-300 dark:border-gray-500 rounded-lg hover:bg-gray-50 dark:hover:bg-gray-500 transition-colors duration-200 min-h-[44px] touch-manipulation flex-1 sm:flex-initial"
                >
                  <svg
                    className="w-4 h-4 mr-2"
                    fill="none"
                    stroke="currentColor"
                    viewBox="0 0 24 24"
                  >
                    <path
                      strokeLinecap="round"
                      strokeLinejoin="round"
                      strokeWidth={2}
                      d={allExpanded ? 'M19 9l-7 7-7-7' : 'M5 15l7-7 7 7'}
                    />
                  </svg>
                  {allExpanded ? 'Collapse All' : 'Expand All'}
                </button>
                <div className="flex items-center px-3 py-2 text-sm text-gray-500 dark:text-gray-400 bg-gray-50 dark:bg-gray-600 rounded-lg">
                  {filteredTables.length}{' '}
                  {filteredTables.length === 1 ? 'table' : 'tables'}
                </div>
              </div>
            </div>
          </div>
        </div>

        {/* Tables List */}
        <div className="space-y-4">
          {filteredTables.length === 0 ? (
            <div className="text-center py-12 bg-white dark:bg-gray-700 rounded-2xl border-2 border-dashed border-gray-300 dark:border-gray-600">
              <svg
                className="mx-auto h-12 w-12 text-gray-400 dark:text-gray-500 mb-4"
                fill="none"
                stroke="currentColor"
                viewBox="0 0 24 24"
              >
                <path
                  strokeLinecap="round"
                  strokeLinejoin="round"
                  strokeWidth={2}
                  d="M9 12h6m-6 4h6m2 5H7a2 2 0 01-2-2V5a2 2 0 012-2h5.586a1 1 0 01.707.293l5.414 5.414a1 1 0 01.293.707V19a2 2 0 01-2 2z"
                />
              </svg>
              <h3 className="text-lg font-medium text-gray-900 dark:text-gray-100 mb-2">
                No Tables Found
              </h3>
              <p className="text-gray-500 dark:text-gray-400">
                Try adjusting your search criteria
              </p>
            </div>
          ) : (
            filteredTables.map(table => {
              const originalIndex = schema.tables.findIndex(
                t => t.name === table.name && t.schema === table.schema
              );
              const isExpanded = expandedTables.has(originalIndex);

              return (
                <div
                  key={originalIndex}
                  className="bg-white dark:bg-gray-700 rounded-2xl border border-gray-200 dark:border-gray-600 shadow-lg overflow-hidden transition-all duration-200 hover:shadow-xl"
                >
                  {/* Table Header */}
                  <div className="bg-gradient-to-r from-gray-50 to-gray-100 dark:from-gray-600 dark:to-gray-700 px-6 py-4 border-b border-gray-200 dark:border-gray-600">
                    <div className="flex items-center justify-between">
                      <div className="flex items-center space-x-3">
                        <button
                          onClick={() => toggleTableExpansion(originalIndex)}
                          className="group p-2 rounded-lg bg-white dark:bg-gray-600 hover:bg-gray-50 dark:hover:bg-gray-500 transition-all duration-200 hover:scale-105 shadow-sm"
                        >
                          <svg
                            className={`w-5 h-5 text-gray-600 dark:text-gray-300 group-hover:text-indigo-600 dark:group-hover:text-indigo-400 transition-transform duration-200 ${isExpanded ? 'rotate-180' : 'rotate-0'}`}
                            fill="none"
                            stroke="currentColor"
                            viewBox="0 0 24 24"
                          >
                            <path
                              strokeLinecap="round"
                              strokeLinejoin="round"
                              strokeWidth={2}
                              d="M19 9l-7 7-7-7"
                            />
                          </svg>
                        </button>
                        <div>
                          <h4 className="text-xl font-bold text-gray-900 dark:text-gray-100">
                            {table.schema}.{table.name}
                          </h4>
                          {table.description && (
                            <p className="text-sm text-gray-600 dark:text-gray-400 mt-1">
                              {table.description}
                            </p>
                          )}
                        </div>
                      </div>
                      <div className="flex items-center space-x-3">
                        <span
                          className={`px-3 py-1 rounded-full text-xs font-medium ${table.type === 'table' ? 'bg-green-100 dark:bg-green-900 text-green-800 dark:text-green-200' : 'bg-blue-100 dark:bg-blue-900 text-blue-800 dark:text-blue-200'}`}
                        >
                          {table.type.toUpperCase()}
                        </span>
                        {table.rowCount && (
                          <span className="bg-indigo-100 dark:bg-indigo-900 text-indigo-800 dark:text-indigo-200 px-3 py-1 rounded-full text-xs font-medium">
                            {table.rowCount.toLocaleString()} rows
                          </span>
                        )}
                        <span className="bg-gray-100 dark:bg-gray-600 text-gray-700 dark:text-gray-300 px-3 py-1 rounded-full text-xs font-medium">
                          {table.columns.length} columns
                        </span>
                      </div>
                    </div>
                  </div>

                  {/* Table Content */}
                  {isExpanded && (
                    <div className="animate-fade-in">
                      <div className="px-6 py-4">
                        <div className="overflow-x-auto">
                          <table className="min-w-full">
                            <thead>
                              <tr className="border-b border-gray-200 dark:border-gray-600">
                                <th className="text-left py-3 px-4 font-semibold text-gray-800 dark:text-gray-200">
                                  Column
                                </th>
                                <th className="text-left py-3 px-4 font-semibold text-gray-800 dark:text-gray-200">
                                  Type
                                </th>
                                <th className="text-left py-3 px-4 font-semibold text-gray-800 dark:text-gray-200">
                                  Constraints
                                </th>
                              </tr>
                            </thead>
                            <tbody className="divide-y divide-gray-100 dark:divide-gray-700">
                              {table.columns.map((column, colIndex) => (
                                <tr
                                  key={colIndex}
                                  className="hover:bg-gray-50 dark:hover:bg-gray-600 transition-colors duration-150"
                                >
                                  <td className="py-3 px-4">
                                    <div className="flex items-center space-x-3">
                                      <span className="font-mono text-gray-900 dark:text-gray-100 font-medium">
                                        {column.name}
                                      </span>
                                      {column.isPrimaryKey && (
                                        <span className="bg-yellow-100 dark:bg-yellow-900 text-yellow-800 dark:text-yellow-200 px-2 py-1 rounded-md text-xs font-semibold">
                                          PK
                                        </span>
                                      )}
                                      {column.isForeignKey && (
                                        <span className="bg-orange-100 dark:bg-orange-900 text-orange-800 dark:text-orange-200 px-2 py-1 rounded-md text-xs font-semibold">
                                          FK
                                        </span>
                                      )}
                                    </div>
                                  </td>
                                  <td className="py-3 px-4">
                                    <span className="font-mono text-sm text-blue-700 dark:text-blue-300 bg-blue-50 dark:bg-blue-900/30 px-2 py-1 rounded-md">
                                      {column.dataType}
                                      {column.maxLength &&
                                        `(${column.maxLength})`}
                                      {column.precision &&
                                        column.scale !== undefined &&
                                        `(${column.precision},${column.scale})`}
                                    </span>
                                  </td>
                                  <td className="py-3 px-4">
                                    <div className="flex flex-wrap gap-1">
                                      {!column.isNullable && (
                                        <span className="bg-red-100 dark:bg-red-900 text-red-800 dark:text-red-200 px-2 py-1 rounded-md text-xs font-medium">
                                          NOT NULL
                                        </span>
                                      )}
                                      {column.defaultValue && (
                                        <span className="bg-gray-100 dark:bg-gray-600 text-gray-700 dark:text-gray-300 px-2 py-1 rounded-md text-xs font-medium">
                                          DEFAULT
                                        </span>
                                      )}
                                      {column.constraints.map(
                                        (constraint, constraintIndex) => (
                                          <span
                                            key={constraintIndex}
                                            className="bg-purple-100 dark:bg-purple-900 text-purple-800 dark:text-purple-200 px-2 py-1 rounded-md text-xs font-medium"
                                          >
                                            {constraint}
                                          </span>
                                        )
                                      )}
                                    </div>
                                  </td>
                                </tr>
                              ))}
                            </tbody>
                          </table>
                        </div>

                        {/* Indexes */}
                        {table.indexes.length > 0 && (
                          <div className="mt-6 pt-4 border-t border-gray-200 dark:border-gray-600">
                            <h5 className="text-lg font-semibold text-gray-800 dark:text-gray-200 mb-3 flex items-center">
                              <svg
                                className="w-5 h-5 mr-2 text-indigo-600 dark:text-indigo-400"
                                fill="none"
                                stroke="currentColor"
                                viewBox="0 0 24 24"
                              >
                                <path
                                  strokeLinecap="round"
                                  strokeLinejoin="round"
                                  strokeWidth={2}
                                  d="M9 19v 6a2 2 0 002 2h6a2 2 0 002 2v6m0 0V9a2 2 0 012 2h2a2 2 0 012 2v10m-6 0a2 2 0 002 2h2a2 2 0 002 2-2m0 0V5a2 2 0 012-2h2a2 2 0 012 2v14a2 2 0 01-2 2h-2a2 2 0 01-2-2z"
                                />
                              </svg>
                              Indexes ({table.indexes.length})
                            </h5>
                            <div className="space-y-2">
                              {table.indexes.map((index, indexIndex) => (
                                <div
                                  key={indexIndex}
                                  className="bg-indigo-50 dark:bg-indigo-900/30 border border-indigo-200 dark:border-indigo-700 rounded-lg p-3"
                                >
                                  <div className="flex items-center justify-between">
                                    <span className="font-mono text-sm font-medium text-indigo-800 dark:text-indigo-200">
                                      {index.name}
                                    </span>
                                    <div className="flex items-center space-x-2">
                                      <span className="text-xs text-indigo-600 dark:text-indigo-400">
                                        {index.columns.join(', ')}
                                      </span>
                                      {index.isUnique && (
                                        <span className="bg-indigo-100 dark:bg-indigo-900 text-indigo-800 dark:text-indigo-200 px-2 py-1 rounded-md text-xs font-semibold">
                                          UNIQUE
                                        </span>
                                      )}
                                      <span className="bg-gray-100 dark:bg-gray-600 text-gray-700 dark:text-gray-300 px-2 py-1 rounded-md text-xs">
                                        {index.type}
                                      </span>
                                    </div>
                                  </div>
                                </div>
                              ))}
                            </div>
                          </div>
                        )}
                      </div>
                    </div>
                  )}
                </div>
              );
            })
          )}
        </div>

        {/* Relationships */}
        {schema.relationships.length > 0 && (
          <div className="bg-white dark:bg-gray-700 rounded-2xl border border-gray-200 dark:border-gray-600 shadow-lg p-6">
            <h4 className="text-xl font-bold text-gray-900 dark:text-gray-100 mb-4 flex items-center">
              <svg
                className="w-6 h-6 mr-3 text-purple-600 dark:text-purple-400"
                fill="none"
                stroke="currentColor"
                viewBox="0 0 24 24"
              >
                <path
                  strokeLinecap="round"
                  strokeLinejoin="round"
                  strokeWidth={2}
                  d="M13.828 10.172a4 4 0 00-5.656 0l-4 4a4 4 0 105.656 5.656l1.102-1.102m-.758-4.899a4 4 0 005.656 0l4-4a4 4 0 00-5.656-5.656l-1.1 1.1"
                />
              </svg>
              Database Relationships ({schema.relationships.length})
            </h4>
            <div className="space-y-3">
              {schema.relationships.map((rel, index) => (
                <div
                  key={index}
                  className="bg-gradient-to-r from-purple-50 to-indigo-50 dark:from-purple-900/20 dark:to-indigo-900/20 border border-purple-200 dark:border-purple-700 rounded-xl p-4"
                >
                  <div className="flex items-center justify-between">
                    <div className="flex items-center space-x-4">
                      <div className="text-center">
                        <div className="font-mono text-sm font-semibold text-purple-800 dark:text-purple-200">
                          {rel.fromTable}
                        </div>
                        <div className="text-xs text-purple-600 dark:text-purple-400">
                          {rel.fromColumns.join(', ')}
                        </div>
                      </div>
                      <svg
                        className="w-6 h-6 text-purple-600 dark:text-purple-400"
                        fill="none"
                        stroke="currentColor"
                        viewBox="0 0 24 24"
                      >
                        <path
                          strokeLinecap="round"
                          strokeLinejoin="round"
                          strokeWidth={2}
                          d="M17 8l4 4m0 0l-4 4m4-4H3"
                        />
                      </svg>
                      <div className="text-center">
                        <div className="font-mono text-sm font-semibold text-purple-800 dark:text-purple-200">
                          {rel.toTable}
                        </div>
                        <div className="text-xs text-purple-600 dark:text-purple-400">
                          {rel.toColumns.join(', ')}
                        </div>
                      </div>
                    </div>
                    <span className="bg-purple-100 dark:bg-purple-900 text-purple-800 dark:text-purple-200 px-3 py-1 rounded-lg text-sm font-semibold">
                      {rel.type
                        .replace('-', ' ')
                        .replace(/\b\w/g, l => l.toUpperCase())}
                    </span>
                  </div>
                  {rel.constraintName && (
                    <div className="mt-2 text-xs text-purple-600 dark:text-purple-400 font-mono bg-purple-100/50 dark:bg-purple-900/30 px-2 py-1 rounded">
                      Constraint: {rel.constraintName}
                    </div>
                  )}
                </div>
              ))}
            </div>
          </div>
        )}

        {/* Schema Footer */}
        <div className="bg-gray-50 dark:bg-gray-800 rounded-2xl p-4 border border-gray-200 dark:border-gray-600">
          <div className="flex items-center justify-between text-sm text-gray-600 dark:text-gray-400">
            <div>
              Schema version:{' '}
              <span className="font-mono font-semibold">{schema.version}</span>
            </div>
            <div>
              Last updated:{' '}
              <span className="font-mono">
                {new Date(schema.lastUpdated).toLocaleString()}
              </span>
            </div>
          </div>
        </div>
      </div>
    );
  };

  /**
   * Render table headers from the first row of data
   */
  const renderTableHeaders = (data: Record<string, unknown>[]) => {
    if (!data || data.length === 0) return null;

    const firstRow = data[0];
    const headers = Object.keys(firstRow);

    return (
      <thead className="bg-gray-50 dark:bg-gray-700">
        <tr>
          {headers.map((header, index) => (
            <th
              key={index}
              className="px-6 py-3 text-left text-xs font-medium text-gray-500 dark:text-gray-300 uppercase tracking-wider"
            >
              {header}
            </th>
          ))}
        </tr>
      </thead>
    );
  };

  /**
   * Render table rows with data
   */
  const renderTableRows = (data: Record<string, unknown>[]) => {
    if (!data || data.length === 0) return null;

    return (
      <tbody className="bg-white dark:bg-gray-800 divide-y divide-gray-200 dark:divide-gray-700">
        {data.map((row, rowIndex) => (
          <tr
            key={rowIndex}
            className={
              rowIndex % 2 === 0
                ? 'bg-white dark:bg-gray-800'
                : 'bg-gray-50 dark:bg-gray-700'
            }
          >
            {Object.values(row).map((value, cellIndex) => (
              <td
                key={cellIndex}
                className="px-6 py-4 whitespace-nowrap text-sm text-gray-900 dark:text-gray-100"
              >
                {String(value)}
              </td>
            ))}
          </tr>
        ))}
      </tbody>
    );
  };

  // Concrete behaviors used by shortcuts
  const executeQuery = async () => {
    const q = prompt.trim();
    if (!q) return;
    setIsLoading(true);
    setError(null);
    try {
      const res = await fetch('/api/db/query', {
        method: 'POST',
        headers: { 'Content-Type': 'application/json' },
        body: JSON.stringify({ prompt: q, target })
      });
      if (!res.ok) throw new Error(`Request failed: ${res.status}`);
      const data = (await res.json()) as DatabaseQueryResponse;
      setResult(data);
<<<<<<< HEAD
    } catch (err: Error | unknown) {
      setError(err instanceof Error ? err.message : 'Unknown error');
=======
    } catch (err: unknown) {
      const message = err instanceof Error ? err.message : "Unknown error";
      setError(message);
>>>>>>> 5a8dc740
    } finally {
      setIsLoading(false);
    }
  };

  const clearForm = () => {
    setPrompt('');
    setError(null);
    setResult(null);
    queryInputRef.current?.focus();
  };

  const focusInput = () => {
    queryInputRef.current?.focus();
  };

  const toggleDarkMode = () => {
    const next = !isDarkMode;
    setIsDarkMode(next);

    // Tailwind with darkMode: 'class' expects the 'dark' class on <html>
    document.documentElement.classList.toggle('dark', next);

    // also toggle on body to support any non-tailwind global rules
    document.body.classList.toggle('dark', next);

    try {
<<<<<<< HEAD
      localStorage.setItem('darkMode', next ? '1' : '0');
    } catch (
      // eslint-disable-next-line @typescript-eslint/no-unused-vars
      error
    ) {
      // Silently handle localStorage errors (e.g., in private browsing)
      // We could implement a fallback using cookies or session storage
      // or notify the user that their preferences might not be saved
=======
      localStorage.setItem("darkMode", next ? "1" : "0");
    } catch (e) {
      if (process.env.NODE_ENV !== 'production') {
        console.warn('Failed to persist darkMode', e);
      }
>>>>>>> 5a8dc740
    }
  };

  useEffect(() => {
    // restore preference on mount
    try {
      const pref = localStorage.getItem('darkMode');
      const shouldDark = pref === '1';
      setIsDarkMode(shouldDark);
<<<<<<< HEAD
      document.documentElement.classList.toggle('dark', shouldDark);
      document.body.classList.toggle('dark', shouldDark);
    } catch (
      // eslint-disable-next-line @typescript-eslint/no-unused-vars
      error
    ) {
      // Silently handle localStorage errors (e.g., in private browsing)
      // Could set a default theme based on user's OS preference:
      // const prefersDark = window.matchMedia('(prefers-color-scheme: dark)').matches;
=======
      document.documentElement.classList.toggle("dark", shouldDark);
      document.body.classList.toggle("dark", shouldDark);
    } catch (e) {
      if (process.env.NODE_ENV !== 'production') {
        console.warn('Failed to read darkMode', e);
      }
>>>>>>> 5a8dc740
    }
  }, []);

  const exportResults = () => {
<<<<<<< HEAD
    if (!result || !Array.isArray((result as { data: unknown }).data)) return;
    const rows = (result as { data: Record<string, unknown>[] }).data;
=======
    if (!result || !Array.isArray((result as { data?: Record<string, unknown>[] }).data)) return;
    const rows = (result.data ?? []) as Record<string, unknown>[];
>>>>>>> 5a8dc740
    const csv = convertToCSV(rows);
    downloadCSV(csv, 'query-results.csv');
  };

  // Create shortcuts using handlers defined above
  const shortcuts = createShortcuts({
    executeQuery,
    clearForm,
    focusInput,
    toggleDarkMode,
    exportResults
  });

  // Register global keyboard shortcuts
  useKeyboardShortcuts(shortcuts);

  // Example: restore dark mode preference on mount
  useEffect(() => {
    try {
      const pref = localStorage.getItem('darkMode');
      if (pref === '1') {
        setIsDarkMode(true);
        document.documentElement.classList.add('dark');
      }
<<<<<<< HEAD
    } catch (
      // eslint-disable-next-line @typescript-eslint/no-unused-vars
      error
    ) {
      // Silently handle localStorage errors
      // For better UX, we could detect system dark mode preference
      // if (window.matchMedia('(prefers-color-scheme: dark)').matches) {
      //   setIsDarkMode(true);
      //   document.documentElement.classList.add("dark");
      // }
=======
    } catch (e) {
      if (process.env.NODE_ENV !== 'production') {
        console.warn('Failed to read darkMode', e);
      }
>>>>>>> 5a8dc740
    }
  }, []);

  return (
    <>
      {/* Theme Toggle Button - Mobile Optimized */}
      <button
        onClick={toggleTheme}
        className="fixed top-4 right-4 sm:top-6 sm:right-6 z-50 p-3 sm:p-3 rounded-full bg-white dark:bg-gray-800 shadow-lg border border-gray-200 dark:border-gray-700 hover:shadow-xl transition-all duration-300 hover:scale-105 min-w-[44px] min-h-[44px] flex items-center justify-center"
        aria-label={`Current theme: ${theme}. Click to toggle`}
        title={`Current: ${theme === 'light' ? 'Light' : 'Dark'} mode`}
      >
        {theme === 'light' ? (
          // Light mode icon (sun)
          <svg
            className="w-5 h-5 text-yellow-500"
            fill="currentColor"
            viewBox="0 0 20 20"
          >
            <path
              fillRule="evenodd"
              d="M10 2a1 1 0 011 1v1a1 1 0 11-2 0V3a1 1 0 011-1zm4 8a4 4 0 11-8 0 4 4 0 018 0zm-.464 4.95l.707.707a1 1 0 001.414-1.414l-.707-.707a1 1 0 00-1.414 1.414zm2.12-10.607a1 1 0 010 1.414l-.706.707a1 1 0 11-1.414-1.414l.707-.707a1 1 0 011.414 0zM17 11a1 1 0 100-2h-1a1 1 0 100 2h1zm-7 4a1 1 0 011 1v1a1 1 0 11-2 0v-1a1 1 0 011-1zM5.05 6.464A1 1 0 106.465 5.05l-.708-.707a1 1 0 00-1.414 1.414l.707.707zm1.414 8.486l-.707.707a1 1 0 01-1.414-1.414l.707-.707a1 1 0 011.414 1.414zM4 11a1 1 0 100-2H3a1 1 0 000 2h1z"
              clipRule="evenodd"
            />
          </svg>
        ) : (
          // Dark mode icon (moon)
          <svg
            className="w-5 h-5 text-blue-400"
            fill="currentColor"
            viewBox="0 0 20 20"
          >
            <path d="M17.293 13.293A8 8 0 016.707 2.707a8.001 8.001 0 1010.586 10.586z" />
          </svg>
        )}
      </button>

      <div className="max-w-7xl mx-auto p-4 sm:p-6 lg:p-8">
        <div className="bg-white dark:bg-gray-800 shadow-2xl rounded-lg sm:rounded-2xl border border-gray-100 dark:border-gray-700 overflow-hidden">
          {/* Header */}
          <div className="px-4 sm:px-6 lg:px-8 py-4 sm:py-6 bg-gradient-to-r from-blue-50 to-indigo-50 dark:from-gray-800 dark:to-gray-700 border-b border-gray-200 dark:border-gray-600">
            <div className="flex flex-col sm:flex-row items-start sm:items-center mb-4">
              <div className="flex-shrink-0">
<<<<<<< HEAD
                <svg
                  className="h-8 w-8 text-blue-600 dark:text-blue-400"
                  fill="none"
                  stroke="currentColor"
                  viewBox="0 0 24 24"
                >
                  <path
                    strokeLinecap="round"
                    strokeLinejoin="round"
                    strokeWidth={2}
                    d="M8 9l3 3-3 3m5 0h3M5 20h14a2 2 0 002-2V6a2 2 0 00-2-2H5a2 2 0 00-2 2v12a2 2 0 01-2 2z"
                  />
                </svg>
=======
>>>>>>> 5a8dc740
                <svg
                  className="h-6 w-6 sm:h-8 sm:w-8 text-blue-600 dark:text-blue-400"
                  fill="none"
                  stroke="currentColor"
                  viewBox="0 0 24 24"
                >
                  <path
                    strokeLinecap="round"
                    strokeLinejoin="round"
                    strokeWidth={2}
                    d="M8 9l3 3-3 3m5 0h3M5 20h14a2 2 0 002-2V6a2 2 0 00-2-2H5a2 2 0 00-2 2v12a2 2 0 01-2 2z"
                  />
                </svg>
              </div>
              <div className="ml-3 sm:ml-4 mt-1 sm:mt-0">
                <h1 className="text-xl sm:text-2xl lg:text-3xl font-bold text-gray-900 dark:text-gray-100">
                  Database Console
                </h1>
                <p className="mt-1 sm:mt-2 text-sm sm:text-base text-gray-600 dark:text-gray-400">
                  Query your database using natural language prompts powered by
                  the Model Context Protocol
                </p>
              </div>
            </div>
          </div>

          {/* Form */}
          <form
            id="query-form"
            onSubmit={handleSubmit}
            className="px-4 sm:px-6 lg:px-8 py-4 sm:py-6 lg:py-8 space-y-4 sm:space-y-6 lg:space-y-8"
          >
            <div className="grid grid-cols-1 md:grid-cols-2 gap-4 sm:gap-6 lg:gap-8">
              {/* Query Template Selection */}
              <div className="md:col-span-2 mb-2">
                <label
                  htmlFor="template-select"
                  className="block text-base sm:text-lg font-semibold text-gray-900 dark:text-gray-100 mb-2"
                >
                  Select a Query Template
                </label>
                <select
                  id="template-select"
                  className="w-full border-2 border-gray-200 dark:border-gray-600 rounded-xl px-3 py-3 sm:py-2 mb-2 bg-white dark:bg-gray-700 text-gray-900 dark:text-gray-100 text-base min-h-[44px]"
                  value={selectedTemplateId}
                  onChange={e => setSelectedTemplateId(e.target.value)}
                  disabled={isLoading}
                >
                  <option value="">-- None --</option>
                  {queryTemplates.map(t => (
                    <option key={t.id} value={t.id}>
                      {t.name}
                    </option>
                  ))}
                </select>
                {selectedTemplate && (
                  <div className="mt-2 p-3 bg-gray-50 dark:bg-gray-800 rounded border border-gray-200 dark:border-gray-700">
                    <div className="font-medium text-gray-900 dark:text-gray-100">
                      {selectedTemplate.description}
                    </div>
                    <div className="text-sm text-gray-600 dark:text-gray-300 mt-1">
                      <span className="font-mono">
                        {selectedTemplate.defaultPrompt}
                      </span>
                    </div>
                    {/* Render placeholder input fields if any */}
                    {selectedTemplate.placeholders.length > 0 && (
                      <div className="mt-4">
                        <div className="font-semibold mb-2 text-gray-800 dark:text-gray-200">
                          Fill in template variables:
                        </div>
                        <div className="flex flex-col gap-2">
                          {selectedTemplate.placeholders.map(ph => (
                            <div key={ph} className="flex items-center gap-2">
                              <label
                                htmlFor={`ph-${ph}`}
                                className="w-32 text-gray-700 dark:text-gray-300 font-medium"
                              >
                                {ph}
                              </label>
                              <input
                                id={`ph-${ph}`}
                                type="text"
                                className="flex-1 px-3 py-2 border rounded bg-white dark:bg-gray-700 border-gray-300 dark:border-gray-600 text-gray-900 dark:text-gray-100"
                                value={placeholderValues[ph] || ''}
                                onChange={e =>
                                  setPlaceholderValues(v => ({
                                    ...v,
                                    [ph]: e.target.value
                                  }))
                                }
                                placeholder={`Enter ${ph}`}
                              />
                            </div>
                          ))}
                        </div>
                        {/* Insert Template Button */}
                        <button
                          type="button"
                          className="mt-4 px-4 py-2 bg-blue-600 hover:bg-blue-700 text-white rounded shadow disabled:opacity-50"
                          onClick={() => {
                            // Validate all placeholders are filled
                            const missing =
                              selectedTemplate.placeholders.filter(
                                ph => !placeholderValues[ph]?.trim()
                              );
                            if (missing.length > 0) {
                              setError(`Please fill in: ${missing.join(', ')}`);
                              return;
                            }
                            // Replace placeholders in prompt
                            let builtPrompt = selectedTemplate.defaultPrompt;
                            selectedTemplate.placeholders.forEach(ph => {
                              const re = new RegExp(
                                '{{\\s*' + ph + '\\s*}}',
                                'g'
                              );
                              builtPrompt = builtPrompt.replace(
                                re,
                                placeholderValues[ph]
                              );
                            });
                            setPrompt(builtPrompt);
                            setError(null);
                          }}
                          disabled={selectedTemplate.placeholders.some(
                            ph => !placeholderValues[ph]?.trim()
                          )}
                        >
                          Use Template
                        </button>
                      </div>
                    )}
                  </div>
                )}
              </div>
              {/* Prompt Input */}
              <div className="md:col-span-2">
                <label
                  htmlFor="prompt"
                  className="text-lg sm:text-xl font-semibold text-gray-900 dark:text-gray-100 mb-3 sm:mb-4 flex items-center"
                >
                  <svg
                    className="w-5 h-5 mr-2 text-blue-600 dark:text-blue-400"
                    fill="none"
                    stroke="currentColor"
                    viewBox="0 0 24 24"
                  >
                    <path
                      strokeLinecap="round"
                      strokeLinejoin="round"
                      strokeWidth={2}
                      d="M8 12h.01M12 12h.01M16 12h.01M21 12c0 4.418-4.03 8-9 8a9.863 9.863 0 01-4.255-.949L3 20l1.395-3.72C3.512 15.042 3 13.574 3 12c0-4.418 4.03-8 9-8s9 3.582 9 8z"
                    />
                  </svg>
                  Natural Language Prompt
                </label>
                <textarea
                  id="prompt"
                  ref={queryInputRef}
                  value={prompt}
                  onChange={e => setPrompt(e.target.value)}
                  placeholder="e.g., Show me all users who registered in the last 30 days, or Get the total sales for this month..."
                  className="w-full px-3 sm:px-4 py-3 sm:py-4 border-2 border-gray-200 dark:border-gray-600 rounded-xl shadow-sm bg-white dark:bg-gray-700 text-gray-900 dark:text-gray-100 placeholder-gray-500 dark:placeholder-gray-400 focus:outline-none focus:ring-2 focus:ring-blue-500 focus:border-blue-500 dark:focus:ring-blue-400 dark:focus:border-blue-400 transition-all duration-200 resize-none text-base leading-relaxed"
                  rows={4}
                  disabled={isLoading}
                />
                <p className="mt-2 text-sm text-gray-500 dark:text-gray-400">
                  Describe what you want to know in plain English
                </p>
              </div>

              {/* Target Selection */}
              <div>
                <label
                  htmlFor="target"
                  className="text-base sm:text-lg font-semibold text-gray-900 dark:text-gray-100 mb-3 sm:mb-4 flex items-center"
                >
                  <svg
                    className="w-5 h-5 mr-2 text-green-600 dark:text-green-400"
                    fill="none"
                    stroke="currentColor"
                    viewBox="0 0 24 24"
                  >
                    <path
                      strokeLinecap="round"
                      strokeLinejoin="round"
                      strokeWidth={2}
                      d="M4 7v10c0 2.21 1.79 4 4 4h8c2.21 0 4-1.79 4-4V7c0-2.21-1.79-4-4-4H8c-2.21 0-4 1.79-4 4z"
                    />
                    <path
                      strokeLinecap="round"
                      strokeLinejoin="round"
                      strokeWidth={2}
                      d="M9 9h6v6H9z"
                    />
                  </svg>
                  Database Target
                </label>
                <select
                  id="target"
                  value={target}
                  onChange={e => setTarget(e.target.value as DatabaseTarget)}
                  className="w-full px-3 sm:px-4 py-3 border-2 border-gray-200 dark:border-gray-600 rounded-xl shadow-sm bg-white dark:bg-gray-700 text-gray-900 dark:text-gray-100 focus:outline-none focus:ring-2 focus:ring-blue-500 focus:border-blue-500 dark:focus:ring-blue-400 dark:focus:border-blue-400 transition-all duration-200 text-base min-h-[44px]"
                  disabled={isLoading}
                >
                  <option value="sqlalchemy">SQLAlchemy (Python ORM)</option>
                  <option value="snowflake">Snowflake (Data Warehouse)</option>
                  <option value="sqlite">SQLite (Local Database)</option>
                </select>
                <p className="mt-2 text-sm text-gray-500 dark:text-gray-400">
                  Choose your database connection type
                </p>
                {/* Test Connection button placed below the target select for visibility */}
                <div className="mt-3 flex flex-col sm:flex-row gap-2 sm:gap-3">
                  <button
                    type="button"
                    onClick={async () => {
                      setIsTestingConnection(true);
                      setConnectionStatus(null);

                      try {
                        const resp = await fetch('/api/db/test-connection', {
                          method: 'POST',
                          headers: { 'Content-Type': 'application/json' },
                          body: JSON.stringify({ target })
                        });

                        interface ConnectionApiResponse {
                          success: boolean;
                          message?: string;
                          error?:
                            | string
                            | {
                                message?: string;
                                code?: string;
                                details?: string;
                              };
                          diagnostics?: { [k: string]: unknown } | null;
                        }

                        const data =
                          (await resp.json()) as ConnectionApiResponse;
                        setConnectionStatus(data);
                      } catch (err) {
                        setConnectionStatus({
                          success: false,
                          error:
                            err instanceof Error ? err.message : 'Network error'
                        });
                      } finally {
                        setIsTestingConnection(false);
                      }
                    }}
                    className="inline-flex items-center justify-center px-4 py-3 sm:py-2 text-sm font-medium text-white bg-indigo-600 hover:bg-indigo-700 rounded-lg shadow-sm min-h-[44px] touch-manipulation active:scale-95 transition-transform"
                  >
                    {isTestingConnection ? 'Testing...' : 'Test Connection'}
                  </button>
                  {connectionStatus && (
                    <div
                      className={`flex flex-col sm:inline-flex items-start sm:items-center px-3 py-2 text-sm rounded-lg sm:ml-3 mt-2 sm:mt-0 shadow-sm ${connectionStatus.success ? 'bg-green-600 text-white' : 'bg-red-600 text-white'}`}
                      role="status"
                      aria-live="polite"
                    >
                      <div className="flex flex-col">
                        <div className="flex items-center">
                          <span className="font-semibold mr-3">
                            {connectionStatus.success ? 'Connected' : 'Failed'}
                          </span>
                          <span className="opacity-90">
                            {connectionStatus.message ??
                              (typeof connectionStatus.error === 'string'
                                ? connectionStatus.error
                                : connectionStatus.error?.message ||
                                  'Connection failed') ??
                              ''}
                          </span>
                        </div>
                        {currentDiag && (
                          <div className="flex flex-wrap gap-2 mt-2 text-xs">
                            {currentDiag.latencyMs !== undefined &&
                              currentDiag.latencyMs !== null && (
                                <span className="bg-white/10 text-white px-2 py-0.5 rounded-md">
                                  Latency: {String(currentDiag.latencyMs)}ms
                                </span>
                              )}
                            {currentDiag.ping !== undefined && (
                              <span className="bg-white/10 text-white px-2 py-0.5 rounded-md">
                                Ping: {String(currentDiag.ping)}ms
                              </span>
                            )}
                            {currentDiag.details !== undefined && (
                              <span className="bg-white/10 text-white px-2 py-0.5 rounded-md">
                                Details: {String(currentDiag.details)}
                              </span>
                            )}
                          </div>
                        )}
                      </div>
                    </div>
                  )}
                </div>
              </div>
            </div>

            {/* Action Buttons */}
            <div className="flex flex-col sm:flex-row gap-3 sm:gap-4 pt-4">
              <button
                type="submit"
                disabled={isLoading || !prompt.trim()}
                className="flex-1 flex justify-center items-center px-6 sm:px-8 py-3 sm:py-4 border border-transparent rounded-xl shadow-lg text-base sm:text-lg font-semibold text-white bg-gradient-to-r from-blue-600 to-purple-600 hover:from-blue-700 hover:to-purple-700 focus:outline-none focus:ring-2 focus:ring-offset-2 focus:ring-blue-500 dark:focus:ring-offset-gray-800 disabled:opacity-50 disabled:cursor-not-allowed transform hover:scale-105 transition-all duration-200 min-h-[48px] sm:min-h-[52px] touch-manipulation active:scale-95"
              >
                {isLoading ? (
                  <>
                    <svg
                      className="animate-spin -ml-1 mr-3 h-6 w-6 text-white"
                      xmlns="http://www.w3.org/2000/svg"
                      fill="none"
                      viewBox="0 0 24 24"
                    >
                      <circle
                        className="opacity-25"
                        cx="12"
                        cy="12"
                        r="10"
                        stroke="currentColor"
                        strokeWidth="4"
                      />
                      <path
                        className="opacity-75"
                        fill="currentColor"
                        d="M4 12a8 8 0 018-8V0C5.373 0 0 5.373 0 12h4zm2 5.291A7.962 7.972 0 014 12H0c0 3.042 1.135 5.824 3 7.938l3-2.647z"
                      />
                    </svg>
                    Executing Query...
                  </>
                ) : (
                  <>
                    <svg
                      className="w-5 h-5 mr-3"
                      fill="none"
                      stroke="currentColor"
                      viewBox="0 0 24 24"
                    >
                      <path
                        strokeLinecap="round"
                        strokeLinejoin="round"
                        strokeWidth={2}
                        d="M13 10V3L4 14h7v7l9-11h-7z"
                      />
                    </svg>
                    Execute Query
                  </>
                )}
              </button>

              <button
                type="button"
                onClick={
                  showSchema ? () => setShowSchema(false) : handleFetchSchema
                }
                disabled={isLoadingSchema}
                className="flex justify-center items-center px-6 sm:px-8 py-3 sm:py-4 border-2 border-gray-300 dark:border-gray-600 rounded-xl shadow-lg text-base sm:text-lg font-semibold text-gray-700 dark:text-gray-300 bg-white dark:bg-gray-700 hover:bg-gray-50 dark:hover:bg-gray-600 hover:border-purple-400 focus:outline-none focus:ring-2 focus:ring-offset-2 focus:ring-purple-500 dark:focus:ring-offset-gray-800 disabled:opacity-50 disabled:cursor-not-allowed transform hover:scale-105 transition-all duration-200 min-h-[48px] sm:min-h-[52px] touch-manipulation active:scale-95"
              >
                {isLoadingSchema ? (
                  <>
                    <svg
                      className="animate-spin -ml-1 mr-3 h-5 w-5 text-gray-500"
                      xmlns="http://www.w3.org/2000/svg"
                      fill="none"
                      viewBox="0 0 24 24"
                    >
                      <circle
                        className="opacity-25"
                        cx="12"
                        cy="12"
                        r="10"
                        stroke="currentColor"
                        strokeWidth="4"
                      />
                      <path
                        className="opacity-75"
                        fill="currentColor"
                        d="M4 12a8 8 0 018-8V0C5.373 0 0 5.373 0 12h4zm2 5.291A7.962 7.962 0 014 12H0c0 3.042 1.135 5.824 3 7.938l3-2.647z"
                      />
                    </svg>
                    Loading Schema...
                  </>
                ) : showSchema ? (
                  <>
                    <svg
                      className="w-5 h-5 mr-3"
                      fill="none"
                      stroke="currentColor"
                      viewBox="0 0 24 24"
                    >
                      <path
                        strokeLinecap="round"
                        strokeLinejoin="round"
                        strokeWidth={2}
                        d="M13.875 10.125A3.375 3.375 0 1120.25 6.75a3.375 3.375 0 01-6.375 2.25zM9.879 12.121L7.5 14.5m8.379-8.379l2.121 2.121M9.879 9.879l-2.16 2.16M14.121 14.121l2.16-2.16M9.879 14.121l1.515-1.515M14.121 9.879l-1.515 1.515"
                      />
                    </svg>
                    Hide Schema
                  </>
                ) : (
                  <>
                    <svg
                      className="w-5 h-5 mr-3"
                      fill="none"
                      stroke="currentColor"
                      viewBox="0 0 24 24"
                    >
                      <path
                        strokeLinecap="round"
                        strokeLinejoin="round"
                        strokeWidth={2}
                        d="M9 12h6m-6 4h6m2 5H7a2 2 0 01-2-2V5a2 2 0 012-2h5.586a1 1 0 01.707.293l5.414 5.414a1 1 0 01.293.707V19a2 2 0 01-2 2z"
                      />
                    </svg>
                    View Schema
                  </>
                )}
              </button>
            </div>
          </form>

          {/* Query History Panel */}
          <div className="px-4 sm:px-6 lg:px-8 py-4 sm:py-6 border-t border-gray-200 dark:border-gray-700">
            <div className="flex items-center justify-between mb-4">
              <button
                onClick={() => setShowHistory(!showHistory)}
                className="flex items-center text-gray-800 dark:text-gray-200 hover:text-blue-600 dark:hover:text-blue-400 font-semibold"
              >
                <svg
                  className={`w-5 h-5 mr-2 transition-transform duration-300 ${
                    showHistory ? 'rotate-90' : ''
                  }`}
                  fill="none"
                  stroke="currentColor"
                  viewBox="0 0 24 24"
                >
                  <path
                    strokeLinecap="round"
                    strokeLinejoin="round"
                    strokeWidth={2}
                    d="M9 5l7 7-7 7"
                  />
                </svg>
                Query History
                <span className="ml-2 bg-blue-100 dark:bg-blue-900/40 text-blue-800 dark:text-blue-300 px-2 py-0.5 text-xs rounded-full">
                  {queryHistory.length}
                </span>
              </button>

              {queryHistory.length > 0 && (
                <div className="flex items-center space-x-2">
                  <button
                    onClick={clearAllHistory}
                    className="flex items-center text-sm text-red-500 hover:text-red-700 dark:text-red-400 dark:hover:text-red-300"
                  >
                    <svg
                      className="w-4 h-4 mr-1"
                      fill="none"
                      stroke="currentColor"
                      viewBox="0 0 24 24"
                    >
                      <path
                        strokeLinecap="round"
                        strokeLinejoin="round"
                        strokeWidth={2}
                        d="M19 7l-.867 12.142A2 2 0 0116.138 21H7.862a2 2 0 01-1.995-1.858L5 7m5 4v6m4-6v6m1-10V4a1 1 0 00-1-1h-4a1 1 0 00-1 1v3M4 7h16"
                      />
                    </svg>
                    Clear All
                  </button>
                </div>
              )}
            </div>

            {showHistory && (
              <div className="mt-2 mb-4">
                <div className="mb-3 relative">
                  <div className="absolute inset-y-0 left-0 pl-3 flex items-center pointer-events-none">
                    <svg
                      className="h-5 w-5 text-gray-400"
                      fill="none"
                      viewBox="0 0 24 24"
                      stroke="currentColor"
                    >
                      <path
                        strokeLinecap="round"
                        strokeLinejoin="round"
                        strokeWidth={2}
                        d="M21 21l-6-6m2-5a7 7 0 11-14 0 7 7 0 0114 0z"
                      />
                    </svg>
                  </div>
                  <input
                    type="text"
                    placeholder="Search query history..."
                    value={historySearchTerm}
                    onChange={e => setHistorySearchTerm(e.target.value)}
                    className="w-full pl-10 px-4 py-2 border border-gray-300 dark:border-gray-600 rounded-lg bg-white dark:bg-gray-700 text-gray-900 dark:text-gray-100 focus:ring-2 focus:ring-blue-500 dark:focus:ring-blue-600 focus:border-transparent"
                  />
                  {historySearchTerm && (
                    <button
                      className="absolute inset-y-0 right-0 pr-3 flex items-center"
                      onClick={() => setHistorySearchTerm('')}
                    >
                      <svg
                        className="h-5 w-5 text-gray-400 hover:text-gray-600 dark:hover:text-gray-200"
                        fill="none"
                        viewBox="0 0 24 24"
                        stroke="currentColor"
                      >
                        <path
                          strokeLinecap="round"
                          strokeLinejoin="round"
                          strokeWidth={2}
                          d="M6 18L18 6M6 6l12 12"
                        />
                      </svg>
                    </button>
                  )}
                </div>

                <div className="space-y-3 max-h-96 overflow-y-auto pr-1">
                  {filteredHistory.length > 0 ? (
                    filteredHistory.map(item => (
                      <HistoryItem
                        key={item.id}
                        item={item}
                        runQueryFromHistory={runQueryFromHistory}
                        removeHistoryItem={removeHistoryItem}
                      />
                    ))
                  ) : (
                    <div className="text-center py-8 text-gray-500 dark:text-gray-400">
                      {queryHistory.length === 0
                        ? 'No queries in history yet'
                        : 'No matching queries found'}
                    </div>
                  )}
                </div>
              </div>
            )}
          </div>

          {/* Error Display */}
          {error && (
            <div className="px-4 sm:px-6 lg:px-8 pb-4 sm:pb-6">
              <div className="bg-gradient-to-r from-red-50 to-red-100 dark:from-red-900/20 dark:to-red-800/20 border-2 border-red-200 dark:border-red-800 rounded-2xl p-6 shadow-lg">
                <div className="flex items-start">
                  <div className="flex-shrink-0">
                    <div className="w-10 h-10 bg-red-100 dark:bg-red-900/30 rounded-full flex items-center justify-center">
                      <svg
                        className="h-6 w-6 text-red-600 dark:text-red-400"
                        xmlns="http://www.w3.org/2000/svg"
                        viewBox="0 0 20 20"
                        fill="currentColor"
                      >
                        <path
                          fillRule="evenodd"
                          d="M10 18a8 8 0 100-16 8 8 0 000 16zM8.707 7.293a1 1 0 00-1.414 1.414L8.586 10l-1.293 1.293a1 1 0 101.414 1.414L10 11.414l1.293 1.293a1 1 0 001.414-1.414L11.414 10l1.293-1.293a1 1 0 00-1.414-1.414L10 8.586 8.707 7.293z"
                          clipRule="evenodd"
                        />
                      </svg>
                    </div>
                  </div>
                  <div className="ml-8">
                    <h3 className="text-lg font-semibold text-red-800 dark:text-red-200 mb-2">
                      Query Error
                    </h3>
                    <div className="text-base text-red-700 dark:text-red-300 leading-relaxed">
                      {typeof error === 'string'
                        ? error
                        : (error as Error)?.message || 'An error occurred'}
                    </div>
                  </div>
                </div>
              </div>
            </div>
          )}

          {/* Results Display */}
          {result && result.success && (
            <div className="px-4 sm:px-6 lg:px-8 pb-4 sm:pb-6 lg:pb-8">
              {result.mocked && (
                <div className="mb-4 px-6 py-3 rounded-lg bg-yellow-100 text-yellow-800 border border-yellow-200">
                  <strong>Note:</strong> These results are mocked because the
                  MCP-DB Connector was not reachable. Start your MCP server or
                  set <code>MCP_SERVER_URL</code> to get real data.
                </div>
              )}
              <div className="bg-gradient-to-r from-green-50 to-emerald-50 dark:from-green-900/20 dark:to-emerald-800/20 border-2 border-green-200 dark:border-green-800 rounded-2xl p-6 shadow-lg mb-6">
                <div className="flex items-center">
                  <div className="flex-shrink-0">
                    <div className="w-10 h-10 bg-green-100 dark:bg-green-900/30 rounded-full flex items-center justify-center">
                      <svg
                        className="h-6 w-6 text-green-600 dark:text-green-400"
                        xmlns="http://www.w3.org/2000/svg"
                        viewBox="0 0 20 20"
                        fill="currentColor"
                      >
                        <path
                          fillRule="evenodd"
                          d="M10 18a8 8 0 100-16 8 8 0 000 16zm3.707-9.293a1 1 0 00-1.414-1.414L9 10.586 7.707 9.293a1 1 0 00-1.414 1.414l2 2a1 1 0 001.414 0l4-4z"
                          clipRule="evenodd"
                        />
                      </svg>
                    </div>
                  </div>
                  <div className="ml-6">
                    <h3 className="text-lg font-semibold text-green-800 dark:text-green-200">
                      Query Executed Successfully
                    </h3>
                    <div className="mt-1 text-base text-green-700 dark:text-green-300">
                      {result.executionTime
                        ? `⚡ Executed in ${result.executionTime}ms`
                        : '✨ Query completed successfully'}
                    </div>
                  </div>
                </div>
              </div>

              {/* Query Display */}
              {result.query && (
                <div className="mb-8">
                  <div className="bg-gray-50 dark:bg-gray-700/50 p-1 rounded-2xl">
                    <h4 className="flex items-center text-lg font-semibold text-gray-800 dark:text-gray-200 mb-4 px-4 pt-4">
<<<<<<< HEAD
                      <svg
                        className="w-5 h-5 mr-2 text-purple-600 dark:text-purple-400"
                        fill="none"
                        stroke="currentColor"
                        viewBox="0 0 24 24"
                      >
                        <path
                          strokeLinecap="round"
                          strokeLinejoin="round"
                          strokeWidth={2}
                          d="M8 9l3 3-3 3m5 0h3M5 20h14a2 2 0 002-2V6a2 2 0 00-2-2H5a2 2 0 00-2 2v12a2 2 0 01-2 2z"
                        />
                      </svg>
                      <svg
                        className="w-5 h-5 mr-2 text-purple-600 dark:text-purple-400"
                        fill="none"
                        stroke="currentColor"
                        viewBox="0 0 24 24"
                      >
                        <path
                          strokeLinecap="round"
                          strokeLinejoin="round"
                          strokeWidth={2}
                          d="M8 9l3 3-3 3m5 0h3M5 20h14a2 2 0 002-2V6a2 2 0 00-2-2H5a2 2 0 00-2 2v12a2 2 0 002 2z"
                        />
=======
                      <svg className="w-5 h-5 mr-2 text-purple-600 dark:text-purple-400" fill="none" stroke="currentColor" viewBox="0 0 24 24">
                        <path strokeLinecap="round" strokeLinejoin="round" strokeWidth={2} d="M8 9l3 3-3 3m5 0h3M5 20h14a2 2 0 002-2V6a2 2 0 00-2-2H5a2 2 0 00-2 2v12a2 2 0 01-2 2z" />
>>>>>>> 5a8dc740
                      </svg>
                      Generated SQL Query
                    </h4>
                    <div className="bg-gray-900 dark:bg-gray-800 mx-4 mb-4 p-4 rounded-xl overflow-x-auto border border-gray-700 dark:border-gray-600">
                      <pre className="text-green-400 dark:text-green-300 text-sm font-mono leading-relaxed">
                        <code>{result.query}</code>
                      </pre>
                    </div>
                  </div>
                </div>
              )}

              {/* Results Table */}
              {result.data && result.data.length > 0 ? (
                <div>
                  <div className="bg-gray-50 dark:bg-gray-700/50 p-1 rounded-2xl">
                    <div className="flex flex-col sm:flex-row items-start sm:items-center justify-between px-3 sm:px-4 pt-3 sm:pt-4 mb-4 sm:mb-6 gap-3 sm:gap-0">
                      <h4 className="flex items-center text-lg font-semibold text-gray-800 dark:text-gray-200">
                        <svg
                          className="w-5 h-5 mr-2 text-blue-600 dark:text-blue-400"
                          fill="none"
                          stroke="currentColor"
                          viewBox="0 0 24 24"
                        >
                          <path
                            strokeLinecap="round"
                            strokeLinejoin="round"
                            strokeWidth={2}
                            d="M9 19v-6a2 2 0 00-2-2H5a2 2 0 00-2 2v6a2 2 0 002 2h2a2 2 0 002-2zm0 0V9a2 2 0 012-2h2a2 2 0 012 2v10m-6 0a2 2 0 002 2h2a2 2 0 002-2m0 0V5a2 2 0 012-2h2a2 2 0 012 2v14a2 2 0 01-2 2h-2a2 2 0 01-2-2z"
                          />
                        </svg>
                        Query Results
                        <span className="ml-3 text-sm font-normal bg-blue-100 dark:bg-blue-900/30 text-blue-700 dark:text-blue-300 px-3 py-1 rounded-full">
                          {result.data.length} rows
                        </span>
                      </h4>
                      <div className="flex flex-wrap gap-2 w-full sm:w-auto">
                        <button
                          onClick={handleExportCSV}
                          className="flex items-center justify-center gap-2 px-3 sm:px-4 py-2 sm:py-2 text-sm font-medium text-gray-700 dark:text-gray-300 bg-white dark:bg-gray-600 border border-gray-300 dark:border-gray-500 rounded-lg hover:bg-gray-50 dark:hover:bg-gray-500 transition-colors duration-200 min-h-[44px] touch-manipulation active:scale-95"
                          title="Export as CSV"
                        >
                          <svg
                            className="w-4 h-4"
                            fill="none"
                            stroke="currentColor"
                            viewBox="0 0 24 24"
                          >
                            <path
                              strokeLinecap="round"
                              strokeLinejoin="round"
                              strokeWidth={2}
                              d="M12 10v6m0 0l-3-3m3 3l3-3m2 8H7a2 2 0 01-2-2V5a2 2 0 012-2h5.586a1 1 0 01.707.293l5.414 5.414a1 1 0 01.293.707V19a2 2 0 01-2 2z"
                            />
                          </svg>
                          CSV
                        </button>
                        <button
                          onClick={handleExportJSON}
                          className="flex items-center justify-center gap-2 px-3 sm:px-4 py-2 sm:py-2 text-sm font-medium text-gray-700 dark:text-gray-300 bg-white dark:bg-gray-600 border border-gray-300 dark:border-gray-500 rounded-lg hover:bg-gray-50 dark:hover:bg-gray-500 transition-colors duration-200 min-h-[44px] touch-manipulation active:scale-95"
                          title="Export as JSON"
                        >
                          <svg
                            className="w-4 h-4"
                            fill="none"
                            stroke="currentColor"
                            viewBox="0 0 24 24"
                            strokeWidth={2.5}
                          >
                            <path
                              strokeLinecap="round"
                              strokeLinejoin="round"
                              d="M6.75 7.5c-1.5 0-2.25.75-2.25 2.25v4.5c0 1.5.75 2.25 2.25 2.25M17.25 7.5c1.5 0 2.25.75 2.25 2.25v4.5c0 1.5-.75 2.25-2.25 2.25"
                            />
                          </svg>
                          JSON
                        </button>
                        <button
                          onClick={handleCopyToClipboard}
                          className={`flex items-center justify-center gap-2 px-3 sm:px-4 py-2 sm:py-2 text-sm font-medium ${
                            copySuccess
                              ? 'text-green-700 dark:text-green-300 bg-green-50 dark:bg-green-900/30 border-green-300 dark:border-green-700'
                              : 'text-gray-700 dark:text-gray-300 bg-white dark:bg-gray-600 border-gray-300 dark:border-gray-500'
                          } border rounded-lg hover:bg-gray-50 dark:hover:bg-gray-500 transition-colors duration-200 min-h-[44px] touch-manipulation active:scale-95`}
                          title="Copy to clipboard"
                        >
                          {copySuccess ? (
                            <>
                              <svg
                                className="w-4 h-4"
                                fill="none"
                                stroke="currentColor"
                                viewBox="0 0 24 24"
                              >
                                <path
                                  strokeLinecap="round"
                                  strokeLinejoin="round"
                                  strokeWidth={2}
                                  d="M5 13l4 4L19 7"
                                />
                              </svg>
                              Copied!
                            </>
                          ) : (
                            <>
                              <svg
                                className="w-4 h-4"
                                fill="none"
                                stroke="currentColor"
                                viewBox="0 0 24 24"
                              >
                                <path
                                  strokeLinecap="round"
                                  strokeLinejoin="round"
                                  strokeWidth={2}
                                  d="M8 16H6a2 2 0 01-2-2V6a2 2 0 012-2h8a2 2 0 012 2v2m-6 12h8a2 2 0 002-2v-8a2 2 0 00-2-2h-8a2 2 0 00-2 2v8a2 2 0 002 2z"
                                />
                              </svg>
                              Copy
                            </>
                          )}
                        </button>
                      </div>
                    </div>
                    <div className="mx-2 sm:mx-4 mb-4 overflow-hidden shadow-2xl border border-gray-200 dark:border-gray-600 rounded-xl">
                      <div className="overflow-x-auto bg-white dark:bg-gray-800 scrollbar-visible">
                        <table className="min-w-full divide-y divide-gray-300 dark:divide-gray-600">
                          {renderTableHeaders(result.data)}
                          {renderTableRows(result.data)}
                        </table>
                      </div>
                    </div>
                  </div>
                </div>
              ) : (
                <div className="text-center py-12 bg-gray-50 dark:bg-gray-700/50 rounded-2xl border border-gray-200 dark:border-gray-600">
                  <svg
                    className="mx-auto h-12 w-12 text-gray-400 dark:text-gray-500 mb-4"
                    fill="none"
                    stroke="currentColor"
                    viewBox="0 0 24 24"
                  >
                    <path
                      strokeLinecap="round"
                      strokeLinejoin="round"
                      strokeWidth={2}
                      d="M20 13V6a2 2 0 00-2-2H6a2 2 0 00-2 2v7m16 0v5a2 2 0 01-2 2H6a2 2 0 01-2-2v-5m16 0h-2.586a1 1 0 00-.707.293l-2.414 2.414a1 1 0 01-.707.293h-3.172a1 1 0 01-.707-.293l-2.414-2.414A1 1 0 006.586 13H4"
                    />
                  </svg>
                  <p className="text-lg font-medium text-gray-500 dark:text-gray-400 mb-2">
                    No Results Found
                  </p>
                  <p className="text-sm text-gray-400 dark:text-gray-500">
                    This query didn&apos;t return any data
                  </p>
                </div>
              )}
            </div>
          )}

          {/* Add loading indicator with text to results area */}
          {isLoading && (
            <div className="flex flex-col justify-center items-center py-12">
              <svg
                className="animate-spin h-10 w-10 text-blue-600 mb-4"
                xmlns="http://www.w3.org/2000/svg"
                fill="none"
                viewBox="0 0 24 24"
              >
                <circle
                  className="opacity-25"
                  cx="12"
                  cy="12"
                  r="10"
                  stroke="currentColor"
                  strokeWidth="4"
                />
                <path
                  className="opacity-75"
                  fill="currentColor"
                  d="M4 12a8 8 0 018-8V0C5.373 0 0 5.373 0 12h4zm2 5.291A7.962 7.972 0 014 12H0c0 3.042 1.135 5.824 3 7.938l3-2.647z"
                />
              </svg>
              <p className="text-lg font-medium text-gray-700 dark:text-gray-300">
                Loading queries...
              </p>
            </div>
          )}

          {/* Schema Display */}
          {showSchema && renderSchema()}
        </div>
      </div>
    </>
  );
}

// helper CSV utilities
function convertToCSV(data: Record<string, unknown>[]) {
<<<<<<< HEAD
  if (!data.length) return '';
=======
  if (!data.length) return "";
>>>>>>> 5a8dc740
  const headers = Object.keys(data[0]);
  const rows = data.map(r =>
    headers.map(h => JSON.stringify(r[h] ?? '')).join(',')
  );
  return [headers.join(','), ...rows].join('\n');
}

function downloadCSV(csv: string, filename: string) {
  const blob = new Blob([csv], { type: 'text/csv;charset=utf-8;' });
  const link = document.createElement('a');
  link.href = URL.createObjectURL(blob);
  link.download = filename;
  document.body.appendChild(link);
  link.click();
  link.remove();
  URL.revokeObjectURL(link.href);
}<|MERGE_RESOLUTION|>--- conflicted
+++ resolved
@@ -1,5 +1,4 @@
 'use client';
-<<<<<<< HEAD
 import React, { useRef, useState, useEffect } from 'react';
 import { useKeyboardShortcuts } from '../hooks/KeyBoardShortcuts';
 import { createShortcuts } from '../config/shortcuts';
@@ -9,12 +8,6 @@
   SchemaMetadata,
   QueryHistoryItem
 } from '@/app/types/database';
-=======
-import React, { useRef, useState, useEffect } from "react";
-import { useKeyboardShortcuts } from "../hooks/KeyBoardShortcuts";
-import { createShortcuts } from "../config/shortcuts";
-import { DatabaseTarget, DatabaseQueryResponse, SchemaMetadata } from "@/app/types/database";
->>>>>>> 5a8dc740
 
 import {
   exportToCSV,
@@ -204,14 +197,9 @@
 }
 
 export default function DbConsole() {
-<<<<<<< HEAD
   const [prompt, setPrompt] = useState('');
   const [target, setTarget] = useState<DatabaseTarget>('sqlalchemy');
   const [isDarkMode, setIsDarkMode] = useState(false);
-=======
-  const [prompt, setPrompt] = useState("");
-  const [target, setTarget] = useState<DatabaseTarget>("sqlalchemy");
->>>>>>> 5a8dc740
   // Template selection state
   const [selectedTemplateId, setSelectedTemplateId] = useState<string>('');
   const [selectedTemplate, setSelectedTemplate] =
@@ -299,7 +287,6 @@
     applyTheme(currentTheme);
   }, []);
 
-<<<<<<< HEAD
   // Load query history from localStorage on mount
   useEffect(() => {
     try {
@@ -313,8 +300,6 @@
     }
   }, []);
 
-=======
->>>>>>> 5a8dc740
   // Toggle between light <-> dark
   const toggleTheme = () => {
     const nextTheme: 'light' | 'dark' = theme === 'light' ? 'dark' : 'light';
@@ -1123,14 +1108,8 @@
       if (!res.ok) throw new Error(`Request failed: ${res.status}`);
       const data = (await res.json()) as DatabaseQueryResponse;
       setResult(data);
-<<<<<<< HEAD
     } catch (err: Error | unknown) {
       setError(err instanceof Error ? err.message : 'Unknown error');
-=======
-    } catch (err: unknown) {
-      const message = err instanceof Error ? err.message : "Unknown error";
-      setError(message);
->>>>>>> 5a8dc740
     } finally {
       setIsLoading(false);
     }
@@ -1158,22 +1137,11 @@
     document.body.classList.toggle('dark', next);
 
     try {
-<<<<<<< HEAD
-      localStorage.setItem('darkMode', next ? '1' : '0');
-    } catch (
-      // eslint-disable-next-line @typescript-eslint/no-unused-vars
-      error
-    ) {
-      // Silently handle localStorage errors (e.g., in private browsing)
-      // We could implement a fallback using cookies or session storage
-      // or notify the user that their preferences might not be saved
-=======
       localStorage.setItem("darkMode", next ? "1" : "0");
     } catch (e) {
       if (process.env.NODE_ENV !== 'production') {
         console.warn('Failed to persist darkMode', e);
       }
->>>>>>> 5a8dc740
     }
   };
 
@@ -1183,35 +1151,18 @@
       const pref = localStorage.getItem('darkMode');
       const shouldDark = pref === '1';
       setIsDarkMode(shouldDark);
-<<<<<<< HEAD
-      document.documentElement.classList.toggle('dark', shouldDark);
-      document.body.classList.toggle('dark', shouldDark);
-    } catch (
-      // eslint-disable-next-line @typescript-eslint/no-unused-vars
-      error
-    ) {
-      // Silently handle localStorage errors (e.g., in private browsing)
-      // Could set a default theme based on user's OS preference:
-      // const prefersDark = window.matchMedia('(prefers-color-scheme: dark)').matches;
-=======
       document.documentElement.classList.toggle("dark", shouldDark);
       document.body.classList.toggle("dark", shouldDark);
     } catch (e) {
       if (process.env.NODE_ENV !== 'production') {
         console.warn('Failed to read darkMode', e);
       }
->>>>>>> 5a8dc740
     }
   }, []);
 
   const exportResults = () => {
-<<<<<<< HEAD
     if (!result || !Array.isArray((result as { data: unknown }).data)) return;
     const rows = (result as { data: Record<string, unknown>[] }).data;
-=======
-    if (!result || !Array.isArray((result as { data?: Record<string, unknown>[] }).data)) return;
-    const rows = (result.data ?? []) as Record<string, unknown>[];
->>>>>>> 5a8dc740
     const csv = convertToCSV(rows);
     downloadCSV(csv, 'query-results.csv');
   };
@@ -1236,23 +1187,10 @@
         setIsDarkMode(true);
         document.documentElement.classList.add('dark');
       }
-<<<<<<< HEAD
-    } catch (
-      // eslint-disable-next-line @typescript-eslint/no-unused-vars
-      error
-    ) {
-      // Silently handle localStorage errors
-      // For better UX, we could detect system dark mode preference
-      // if (window.matchMedia('(prefers-color-scheme: dark)').matches) {
-      //   setIsDarkMode(true);
-      //   document.documentElement.classList.add("dark");
-      // }
-=======
     } catch (e) {
       if (process.env.NODE_ENV !== 'production') {
         console.warn('Failed to read darkMode', e);
       }
->>>>>>> 5a8dc740
     }
   }, []);
 
@@ -1296,7 +1234,6 @@
           <div className="px-4 sm:px-6 lg:px-8 py-4 sm:py-6 bg-gradient-to-r from-blue-50 to-indigo-50 dark:from-gray-800 dark:to-gray-700 border-b border-gray-200 dark:border-gray-600">
             <div className="flex flex-col sm:flex-row items-start sm:items-center mb-4">
               <div className="flex-shrink-0">
-<<<<<<< HEAD
                 <svg
                   className="h-8 w-8 text-blue-600 dark:text-blue-400"
                   fill="none"
@@ -1310,8 +1247,6 @@
                     d="M8 9l3 3-3 3m5 0h3M5 20h14a2 2 0 002-2V6a2 2 0 00-2-2H5a2 2 0 00-2 2v12a2 2 0 01-2 2z"
                   />
                 </svg>
-=======
->>>>>>> 5a8dc740
                 <svg
                   className="h-6 w-6 sm:h-8 sm:w-8 text-blue-600 dark:text-blue-400"
                   fill="none"
@@ -1942,21 +1877,7 @@
               {result.query && (
                 <div className="mb-8">
                   <div className="bg-gray-50 dark:bg-gray-700/50 p-1 rounded-2xl">
-                    <h4 className="flex items-center text-lg font-semibold text-gray-800 dark:text-gray-200 mb-4 px-4 pt-4">
-<<<<<<< HEAD
-                      <svg
-                        className="w-5 h-5 mr-2 text-purple-600 dark:text-purple-400"
-                        fill="none"
-                        stroke="currentColor"
-                        viewBox="0 0 24 24"
-                      >
-                        <path
-                          strokeLinecap="round"
-                          strokeLinejoin="round"
-                          strokeWidth={2}
-                          d="M8 9l3 3-3 3m5 0h3M5 20h14a2 2 0 002-2V6a2 2 0 00-2-2H5a2 2 0 00-2 2v12a2 2 0 01-2 2z"
-                        />
-                      </svg>
+                    <h4 className="flex items-center text-lg font-semibold text-gray-800 dark:text-gray-200 mb-4 px-4 pt-4">                      
                       <svg
                         className="w-5 h-5 mr-2 text-purple-600 dark:text-purple-400"
                         fill="none"
@@ -1969,10 +1890,6 @@
                           strokeWidth={2}
                           d="M8 9l3 3-3 3m5 0h3M5 20h14a2 2 0 002-2V6a2 2 0 00-2-2H5a2 2 0 00-2 2v12a2 2 0 002 2z"
                         />
-=======
-                      <svg className="w-5 h-5 mr-2 text-purple-600 dark:text-purple-400" fill="none" stroke="currentColor" viewBox="0 0 24 24">
-                        <path strokeLinecap="round" strokeLinejoin="round" strokeWidth={2} d="M8 9l3 3-3 3m5 0h3M5 20h14a2 2 0 002-2V6a2 2 0 00-2-2H5a2 2 0 00-2 2v12a2 2 0 01-2 2z" />
->>>>>>> 5a8dc740
                       </svg>
                       Generated SQL Query
                     </h4>
@@ -2172,11 +2089,7 @@
 
 // helper CSV utilities
 function convertToCSV(data: Record<string, unknown>[]) {
-<<<<<<< HEAD
   if (!data.length) return '';
-=======
-  if (!data.length) return "";
->>>>>>> 5a8dc740
   const headers = Object.keys(data[0]);
   const rows = data.map(r =>
     headers.map(h => JSON.stringify(r[h] ?? '')).join(',')
