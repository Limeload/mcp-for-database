--- conflicted
+++ resolved
@@ -54,7 +54,6 @@
     <>
       {/* Shortcuts help panel */}
       <div className="fixed top-6 right-6 z-50 flex items-center gap-3">
-<<<<<<< HEAD
         <button
           onClick={toggleTheme}
           className="p-3 rounded-full bg-white dark:bg-gray-800 shadow-lg border border-gray-200 dark:border-gray-700 hover:shadow-xl transition-all duration-300 hover:scale-105"
@@ -84,8 +83,6 @@
         </button>
 
         {/* Shortcuts help button */}
-=======
->>>>>>> 5a8dc740
         <div className="bg-white dark:bg-gray-800 p-8 rounded-2xl shadow-lg border border-gray-100 dark:border-gray-700">
           <ShortcutHelp shortcuts={homeShortcuts} />
         </div>
