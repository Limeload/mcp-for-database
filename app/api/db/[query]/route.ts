import { NextRequest, NextResponse } from 'next/server';
import { DatabaseQueryRequest } from '@/app/types/database';
import {
  createSuccessResponse,
  createErrorResponse
} from '@/app/lib/api-response';

/**
 * Suggestion helper: generate user-friendly tips based on error details
 */
function getSuggestion(details: string): string {
  if (!details) return "Check your query and try again.";

  const lower = details.toLowerCase();

  if (lower.includes("econnrefused")) {
    return "Could not connect to MCP server. Make sure it is running on http://localhost:8000.";
  }
  if (lower.includes("syntax")) {
    return "There seems to be a SQL syntax error. Double-check your query.";
  }
  if (lower.includes("no such table")) {
    return "The table you are querying does not exist. Verify the table name.";
  }
  if (lower.includes("timeout")) {
    return "The query took too long to execute. Try simplifying it or check server performance.";
  }

  return "Check your query and try again. If the issue persists, ensure the database and MCP server are configured correctly.";
}

/**
 * API route handler for database queries
 * Forwards requests to the MCP server backend at http://localhost:8000/query
 */
export async function POST(
  request: NextRequest,
  { params }: { params: Promise<{ query: string }> }
) {
  try {
    // Await params since it's a Promise in Next.js 15
    await params;

    // Parse the request body
    const body: DatabaseQueryRequest = await request.json();

    // Validate required fields
    if (!body.prompt || !body.target) {
<<<<<<< HEAD
      const errorResponse: DatabaseErrorResponse & { suggestion?: string } = {
        success: false,
        error: 'Missing required fields: prompt and target are required',
        suggestion: "Provide both 'prompt' (your query) and 'target' (sqlalchemy or snowflake)."
      };
      return NextResponse.json(errorResponse, { status: 400 });
    }

    // Validate target value
    if (!['sqlalchemy', 'snowflake'].includes(body.target)) {
      const errorResponse: DatabaseErrorResponse & { suggestion?: string } = {
        success: false,
        error: 'Invalid target: must be either "sqlalchemy" or "snowflake"',
        suggestion: "Use 'sqlalchemy' for SQL queries or 'snowflake' for Snowflake database queries."
      };
      return NextResponse.json(errorResponse, { status: 400 });
=======
      return NextResponse.json(
        createErrorResponse(
          'Missing required fields: prompt and target are required',
          'VALIDATION_ERROR'
        ),
        { status: 400 }
      );
    }

    // Validate target value
    if (!['sqlalchemy', 'snowflake', 'sqlite'].includes(body.target)) {
      return NextResponse.json(
        createErrorResponse(
          'Invalid target: must be either "sqlalchemy", "snowflake", or "sqlite"',
          'VALIDATION_ERROR'
        ),
        { status: 400 }
      );
>>>>>>> 1d613cde
    }

    // Check if MCP server is available, otherwise use mock data for development
    let mcpData;
    let usedMock = false;
    try {
      const mcpResponse = await fetch('http://localhost:8000/query', {
        method: 'POST',
        headers: {
          'Content-Type': 'application/json'
        },
        body: JSON.stringify({
          prompt: body.prompt,
          target: body.target
        })
      });

      // Check if MCP server responded successfully
      if (!mcpResponse.ok) {
        throw new Error(
          `MCP server error: ${mcpResponse.status} ${mcpResponse.statusText}`
        );
      }

      // Parse MCP server response
      mcpData = await mcpResponse.json();
    } catch (error) {
      // MCP server not available, use mock data for development
      // eslint-disable-next-line no-console
      console.warn(
        'MCP server not available, using mock data:',
        error instanceof Error ? error.message : 'Unknown error'
      );
      usedMock = true;

<<<<<<< HEAD
    // Check if MCP server responded successfully
    if (!mcpResponse.ok) {
      const errorResponse: DatabaseErrorResponse & { suggestion?: string } = {
        success: false,
        error: `MCP server error: ${mcpResponse.status} ${mcpResponse.statusText}`,
        suggestion: "Ensure the MCP server is running and reachable at http://localhost:8000."
=======
      mcpData = {
        data: [
          {
            id: 1,
            name: 'John Doe',
            email: 'john@example.com',
            created_at: '2024-01-15'
          },
          {
            id: 2,
            name: 'Jane Smith',
            email: 'jane@example.com',
            created_at: '2024-01-20'
          },
          {
            id: 3,
            name: 'Bob Johnson',
            email: 'bob@example.com',
            created_at: '2024-01-25'
          }
        ],
        query: `-- Mock SQL query for: ${body.prompt}
SELECT id, name, email, created_at 
FROM users 
WHERE created_at >= '2024-01-01'
ORDER BY created_at DESC;`,
        executionTime: 45
>>>>>>> 1d613cde
      };
    }

    // Format response for frontend
<<<<<<< HEAD
    const response: DatabaseQueryResponse = {
      success: true,
      data: mcpData.data || [],
      query: mcpData.query,
      executionTime: mcpData.executionTime
    };

    return NextResponse.json(response);
  } catch (error: any) {
    console.error('Database query API error:', error);

    const details =
      error instanceof Error ? error.message : typeof error === 'string' ? error : 'Unknown error occurred';

    const errorResponse: DatabaseErrorResponse & { details?: string; suggestion?: string } = {
      success: false,
      error: "Database query failed",
      details,
      suggestion: getSuggestion(details)
    };

    return NextResponse.json(errorResponse, { status: 500 });
=======
    return NextResponse.json(
      createSuccessResponse(mcpData.data || [], {
        query: mcpData.query,
        executionTime: mcpData.executionTime,
        mocked: usedMock
      })
    );
  } catch (error) {
    // eslint-disable-next-line no-console
    console.error('Database query API error:', error);

    return NextResponse.json(
      createErrorResponse(
        error instanceof Error ? error.message : 'Unknown error occurred',
        'INTERNAL_ERROR'
      ),
      { status: 500 }
    );
>>>>>>> 1d613cde
  }
}<|MERGE_RESOLUTION|>--- conflicted
+++ resolved
@@ -46,24 +46,6 @@
 
     // Validate required fields
     if (!body.prompt || !body.target) {
-<<<<<<< HEAD
-      const errorResponse: DatabaseErrorResponse & { suggestion?: string } = {
-        success: false,
-        error: 'Missing required fields: prompt and target are required',
-        suggestion: "Provide both 'prompt' (your query) and 'target' (sqlalchemy or snowflake)."
-      };
-      return NextResponse.json(errorResponse, { status: 400 });
-    }
-
-    // Validate target value
-    if (!['sqlalchemy', 'snowflake'].includes(body.target)) {
-      const errorResponse: DatabaseErrorResponse & { suggestion?: string } = {
-        success: false,
-        error: 'Invalid target: must be either "sqlalchemy" or "snowflake"',
-        suggestion: "Use 'sqlalchemy' for SQL queries or 'snowflake' for Snowflake database queries."
-      };
-      return NextResponse.json(errorResponse, { status: 400 });
-=======
       return NextResponse.json(
         createErrorResponse(
           'Missing required fields: prompt and target are required',
@@ -82,7 +64,6 @@
         ),
         { status: 400 }
       );
->>>>>>> 1d613cde
     }
 
     // Check if MCP server is available, otherwise use mock data for development
@@ -118,14 +99,6 @@
       );
       usedMock = true;
 
-<<<<<<< HEAD
-    // Check if MCP server responded successfully
-    if (!mcpResponse.ok) {
-      const errorResponse: DatabaseErrorResponse & { suggestion?: string } = {
-        success: false,
-        error: `MCP server error: ${mcpResponse.status} ${mcpResponse.statusText}`,
-        suggestion: "Ensure the MCP server is running and reachable at http://localhost:8000."
-=======
       mcpData = {
         data: [
           {
@@ -153,35 +126,10 @@
 WHERE created_at >= '2024-01-01'
 ORDER BY created_at DESC;`,
         executionTime: 45
->>>>>>> 1d613cde
       };
     }
 
     // Format response for frontend
-<<<<<<< HEAD
-    const response: DatabaseQueryResponse = {
-      success: true,
-      data: mcpData.data || [],
-      query: mcpData.query,
-      executionTime: mcpData.executionTime
-    };
-
-    return NextResponse.json(response);
-  } catch (error: any) {
-    console.error('Database query API error:', error);
-
-    const details =
-      error instanceof Error ? error.message : typeof error === 'string' ? error : 'Unknown error occurred';
-
-    const errorResponse: DatabaseErrorResponse & { details?: string; suggestion?: string } = {
-      success: false,
-      error: "Database query failed",
-      details,
-      suggestion: getSuggestion(details)
-    };
-
-    return NextResponse.json(errorResponse, { status: 500 });
-=======
     return NextResponse.json(
       createSuccessResponse(mcpData.data || [], {
         query: mcpData.query,
@@ -200,6 +148,5 @@
       ),
       { status: 500 }
     );
->>>>>>> 1d613cde
   }
 }