import { NextRequest, NextResponse } from 'next/server';
import { DatabaseQueryRequest } from '@/app/types/database';
import {
  createSuccessResponse,
  createErrorResponse
} from '@/app/lib/api-response';
import {
  createLoggerWithCorrelation,
  generateCorrelationId,
  CORRELATION_ID_HEADER,
  safeTruncate
} from '@/app/lib/logger';

import { fetchWithRetry } from '@/app/lib/fetchWithRetry';

/**
 * API route handler for database queries
 * Forwards requests to the MCP server backend at http://localhost:8000/query
 */
export async function POST(
  request: NextRequest,
  { params }: { params: Promise<{ query: string }> }
) {
  try {
    const incomingCorrelationId =
      request.headers.get(CORRELATION_ID_HEADER) || undefined;
    const correlationId = incomingCorrelationId || generateCorrelationId();
    const log = createLoggerWithCorrelation(correlationId, {
      route: '/api/db/[query]'
    });
    const startedAtMs = Date.now();

    // Await params since it's a Promise in Next.js 15
    await params;

    // Parse the request body
    const body: DatabaseQueryRequest = await request.json();

    // Validate required fields
    if (!body.prompt || !body.target) {
      log.warn('query.validation_failed', {
        reason: 'missing_fields',
        hasPrompt: Boolean(body.prompt),
        hasTarget: Boolean(body.target)
      });
      return NextResponse.json(
        createErrorResponse(
          'Missing required fields: prompt and target are required',
          'VALIDATION_ERROR'
        ),
        { status: 400 }
      );
    }

    // Validate target value
    if (!['sqlalchemy', 'snowflake', 'sqlite'].includes(body.target)) {
      log.warn('query.validation_failed', {
        reason: 'invalid_target',
        target: body.target
      });
      return NextResponse.json(
        createErrorResponse(
          'Invalid target: must be either "sqlalchemy", "snowflake", or "sqlite"',
          'VALIDATION_ERROR'
        ),
        { status: 400 }
      );
    }

    // Check if MCP server is available, otherwise use mock data for development
    let mcpData;
    let usedMock = false;
    const MCP_URL = 'http://localhost:8000/query';
    log.info('query.request_received', {
      target: body.target,
      promptLength: body.prompt.length,
      prompt: safeTruncate(body.prompt, 1000)
    });
    try {
<<<<<<< HEAD
      const mcpResponse = await fetch(MCP_URL, {
=======
      const mcpResponse = await fetchWithRetry('http://localhost:8000/query', {
>>>>>>> 8dce2508
        method: 'POST',
        headers: {
          'Content-Type': 'application/json'
        },
        body: JSON.stringify({
          prompt: body.prompt,
          target: body.target
        })
      });

      // Check if MCP server responded successfully
      if (!mcpResponse.ok) {
        throw new Error(
          `MCP server error: ${mcpResponse.status} ${mcpResponse.statusText}`
        );
      }

      // Parse MCP server response
      mcpData = await mcpResponse.json();
    } catch (error) {
      // MCP server not available, use mock data for development
      // eslint-disable-next-line no-console
      log.warn('query.mcp_unavailable_using_mock', {
        error: error instanceof Error ? error.message : 'Unknown error'
      });
      usedMock = true;

      mcpData = {
        data: [
          {
            id: 1,
            name: 'John Doe',
            email: 'john@example.com',
            created_at: '2024-01-15'
          },
          {
            id: 2,
            name: 'Jane Smith',
            email: 'jane@example.com',
            created_at: '2024-01-20'
          },
          {
            id: 3,
            name: 'Bob Johnson',
            email: 'bob@example.com',
            created_at: '2024-01-25'
          }
        ],
        query: `-- Mock SQL query for: ${body.prompt}
SELECT id, name, email, created_at 
FROM users 
WHERE created_at >= '2024-01-01'
ORDER BY created_at DESC;`,
        executionTime: 45
      };
    }

    // Format response for frontend
    const dataArray = Array.isArray(mcpData?.data) ? mcpData.data : [];
    const rowCount = dataArray.length;
    const columnCount =
      rowCount > 0 && dataArray[0] && typeof dataArray[0] === 'object'
        ? Object.keys(dataArray[0] as Record<string, unknown>).length
        : 0;
    const finishedAtMs = Date.now();
    const executionTimeMs =
      typeof mcpData?.executionTime === 'number'
        ? mcpData.executionTime
        : finishedAtMs - startedAtMs;

    log.info('query.executed', {
      target: body.target,
      usedMock,
      rowCount,
      columnCount,
      executionTimeMs,
      mcpReportedExecutionTimeMs: mcpData?.executionTime,
      queryLength: typeof mcpData?.query === 'string' ? mcpData.query.length : 0
    });

    const response = NextResponse.json(
      createSuccessResponse(mcpData.data || [], {
        query: mcpData.query,
        executionTime: executionTimeMs,
        mocked: usedMock,
        correlationId
      })
    );
    response.headers.set(CORRELATION_ID_HEADER, correlationId);
    return response;
  } catch (error) {
    // eslint-disable-next-line no-console
    const correlationId = generateCorrelationId();
    const log = createLoggerWithCorrelation(correlationId, {
      route: '/api/db/[query]'
    });
    log.error('query.error', {
      error: error instanceof Error ? error.message : 'Unknown error'
    });

    const response = NextResponse.json(
      createErrorResponse(
        error instanceof Error ? error.message : 'Unknown error occurred',
        'INTERNAL_ERROR',
        undefined,
        { correlationId }
      ),
      { status: 500 }
    );
    response.headers.set(CORRELATION_ID_HEADER, correlationId);
    return response;
  }
}<|MERGE_RESOLUTION|>--- conflicted
+++ resolved
@@ -77,11 +77,9 @@
       prompt: safeTruncate(body.prompt, 1000)
     });
     try {
-<<<<<<< HEAD
+      feat/structured-logging-db-queries
       const mcpResponse = await fetch(MCP_URL, {
-=======
-      const mcpResponse = await fetchWithRetry('http://localhost:8000/query', {
->>>>>>> 8dce2508
+
         method: 'POST',
         headers: {
           'Content-Type': 'application/json'
