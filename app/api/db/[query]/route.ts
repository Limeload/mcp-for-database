--- conflicted
+++ resolved
@@ -4,19 +4,12 @@
   createSuccessResponse,
   createErrorResponse
 } from '@/app/lib/api-response';
-<<<<<<< HEAD
-
-import { fetchWithRetry } from '@/app/lib/fetchWithRetry';
-import { authorize } from '@/app/lib/auth/authorize';
-import { isWriteQuery } from '@/app/lib/sql/operation';
-=======
 import {
   createLoggerWithCorrelation,
   generateCorrelationId,
   CORRELATION_ID_HEADER,
   safeTruncate
 } from '@/app/lib/logger';
->>>>>>> 643ec220
 
 /**
  * API route handler for database queries
@@ -27,10 +20,6 @@
   { params }: { params: Promise<{ query: string }> }
 ) {
   try {
-<<<<<<< HEAD
-    const canQuery = await authorize('query:read');
-    if (!canQuery.ok) return canQuery.response;
-=======
     const incomingCorrelationId =
       request.headers.get(CORRELATION_ID_HEADER) || undefined;
     const correlationId = incomingCorrelationId || generateCorrelationId();
@@ -39,7 +28,6 @@
     });
     const startedAtMs = Date.now();
 
->>>>>>> 643ec220
     // Await params since it's a Promise in Next.js 15
     await params;
 
